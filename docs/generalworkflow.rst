--- conflicted
+++ resolved
@@ -15,155 +15,118 @@
 Processing Steps
 ----------------
 
-<<<<<<< HEAD
-1. BOLD pre-smoothing [Optional]: Using the option ``--presmoothing``, a Gaussian spatial smoothing kernel of user-specified width (mm FWHM) may be applied to the input BOLD timeseries data before further postprocessing. If enabled, ``desc-residual_bold`` outputs will have the specified presmoothing applied, and ``desc-residual_smooth_bold`` outputs will have the specified presmoothing, plus smoothing of the postprocessed residuals specified by ``--smoothing`` (default 6 mm FWHM).  
-=======
-0.  Data is read in.
+#.  Data is read in.
     See :ref:`usage_inputs` for information on input dataset structures.
->>>>>>> a8455a41
-
-1.  Remove dummy time [Optional]: ``xcp_d`` allows the first N number of volumes to be skipped or deleted before processing.
+    
+#. BOLD pre-smoothing [Optional]: Using the option ``--presmoothing``, a Gaussian spatial smoothing kernel of user-specified width (mm FWHM) may be applied to the input BOLD timeseries data before further postprocessing. If enabled, ``desc-residual_bold`` outputs will have the specified presmoothing applied, and ``desc-residual_smooth_bold`` outputs will have the specified presmoothing, plus smoothing of the postprocessed residuals specified by ``--smoothing`` (default 6 mm FWHM).  
+
+
+#.  Remove dummy time [Optional]: ``xcp_d`` allows the first N number of volumes to be skipped or deleted before processing.
     These volumes are usually refered to as dummy time. It can be added to the command line with ``-d X`` where X is in seconds.
     The number of volumes to be dropped is equal to X divided by the TR (rounded down).
     For example, if your TR is .72, and you want to remove the first 2 volumes, you should enter: ``-d 1.44``.
     Most default scanning sequences include dummy volumes that are not reconstructed.
     However, some users still prefer to remove the first reconstructed few volumes.
 
-<<<<<<< HEAD
-2. Remove dummy time [Optional]: ``xcp_d`` allows the first N number of volumes to be skipped or deleted before processing. These volumes are usually refered to as dummy time. It can be added to the command line with ``-d X`` where X is in seconds. The number of volumes to be dropped is equal to X divided by the TR (rounded down). For example, if your TR is .72, and you want to remove the first 2 volumes, you should enter: ``-d 1.44``. Most default scanning sequences include dummy volumes that are not reconstructed. However, some users still prefer to remove the first reconstructed few volumes.
-
-
-3. Confound regressors selection: The confound regressors configurations in the table below are implemented in ``xcp_d`` with 36P as the default. In addition to the standard confound regressors selected from fMRIPrep outputs, a custom confound timeseries can be added as described below in :ref:`Running XCP-D:Custom Confounds`. If you are passing custom confound regressors, and you want none of the regressors here, the option will be ``custom``.
-=======
-2.  Confound regressors selection:
+#.  Confound regressors selection:
     The confound regressors configurations in the table below are implemented in ``xcp_d`` with 36P as the default.
     In addition to the standard confound regressors selected from fMRIPrep outputs,
     a custom confound timeseries can be added as described below in :ref:`usage_custom_confounds`.
     If you are passing custom confound regressors, and you want none of the regressors here, the option will be ``custom``.
->>>>>>> a8455a41
-
-   .. list-table:: Confound
-
-    * - Pipelines
-      - Six Motion Estimates
-      - White Matter
-      - CSF
-      - Global Signal
-      - ACompCor
-      - AROMA
-    * - 24P
-      - X, X\ :sup:`2`, dX, dX\ :sup:`2`
-      -
-      -
-      -
-      -
-      -
-    * - 27P
-      - X, X\ :sup:`2`, dX, dX\ :sup:`2`
-      - X
-      - X
-      - X
-      -
-      -
-    * - 36P
-      - X, X\ :sup:`2`, dX, dX\ :sup:`2`
-      - X, X\ :sup:`2`, dX, dX\ :sup:`2`
-      - X, X\ :sup:`2`, dX, dX\ :sup:`2`
-      - X, X\ :sup:`2`, dX, dX\ :sup:`2`
-      -
-      -
-    * - acompcor_gsr
-      -  X, dX
-      -
-      -
-      - X
-      - 10 com, 5WM,5CSF
-      -
-    * - acompcor
-      - X, dX
-      -
-      -
-      -
-      - 10 com, 5WM,5CSF
-      -
-    * - aroma_gsr
-      - X, dX
-      - X
-      - X
-      - X
-      -
-      - X
-    * - aroma
-      - X, dX
-      - X
-      - X
-      -
-      -
-      - X
-
-
-   For more information about confound regresssors selection, please refer to `Ciric et. al. 2017`_ .
-
-   After the selection of confound regressors,
-   the respiratory effects can optionally be filtered out from the motion estimates with band-stop filtering to improve fMRI data quality.
-   Please refer to `Fair et. al. 2020`_ for more information.
-   These band-stop parameters are age-specific (see table below) and can be added to the command line arguments
-   (see :ref:`usage_cli`).
-   The user may also select from one of two filters - Lowpass or Notch.
-
-   .. list-table:: Respiratory Filter
-
-
-    * - Age Range
-      - Cutoff Range
-        (Breaths per Minute)
-    * - < 1 year
-      - 30 to  60
-    * - 1 to 2 years
-      - 25 - 50
-    * - 2 - 6 years
-      - 20 - 35
-    * - 6-12 years
-      - 15 - 25
-    * - 12 - 18 years
-      - 12 - 20
-    * - 19 - 65 years
-      - 12 - 18
-    * - 65 - 80 years
-      - 12 - 28
-    * - > 80 years
-<<<<<<< HEAD
-      - 10 - 30 
-
-4. Temporal Censoring: Temporal Censoring is a process in which data points with excessive motion outliers are identified/flagged. The censored data points are removed from the data before regression. This is effective for removing spurious sources of connectivity in fMRI data but must be applied very carefully. The Framewise displacement (FD) threshold  is used to identify the censored volumes or outliers which are obtained from the FMRIPREP nuissance matrix. The default FD threshold implemented in ``xcp_d`` is 0.2 mm.  This can be modifeid in the commmand line argument with ``--fd-threshold X`` where X is the FD threshold in mm. Any volume with FD above the threshold will be flagged as an outlier before the regession. Please refer to `Satterthwaite et al. 2013`_ and `Power et. al. 2012`_ for more information. 
-
-5. Despiking [Optional]: Despiking is a process in which large spikes in the BOLD times series are truncated. Despiking reduces/limits the amplitude or magnitude of the large spikes but preserves those data points with an imputed reduced amplitude. Despiking is done before regression and filtering to minimize the impact of spike. Despiking is applied to whole volumes and data, and different from temporal censoring. It can be added to the command line arguments with ``--despike``.
-
-6. Confound regression: At this stage, the BOLD data is denoised by regressing the confound regressors from the BOLD data. If there are any volumes or timepoints flagged, as outliers during censoring step, these volumes are excluded from the regression. In addition, if there are custom confound regressors, these are combined with the confound regressors selected, if any, in step 2.
-
-7. Bandpass filtering [Optional]: ``XCP-D`` implements a Butterworth bandpass filter to filter BOLD signal after regression. The bandpass filter parameters are set to 0.009 to 0.08 Hz with order of 2 by default and can be modified in the command line. If there are any flagged volumes or timepoints during Temporal Censoring, these volumes are interpolated before bandpass filtering. This can be set to `true` or `false` (the default being `true`) in the command line arguments with ``--bandpass_filter``.
-
-8. Functional timeseries and connectivity matrices: ``XCP-D`` implements  a module that extracts voxelwise timeseries with  brain atlases. The local mean timeseries within each brain atlas's region  of interest (ROI) is extracted. Currently, static connectivity is estimated using the Pearson correlation between all ROIs for a particular atlas. The following atlases are implemented in  ``XCP-D``:
-     
-  a. Schaefer 100,200,300,400,500,600,700,800,900,1000
-  b. Glasser 360 
-  c. Gordon 333 
-  d. Tian Subcortical Atlas `Tian et al <https://www.nature.com/articles/s41593-020-00711-6.epdf?sharing_token=Fzk9fg_oTs49l2_4GcFHvtRgN0jAjWel9jnR3ZoTv0OcoEh_rWSSGTYcOuTVFJlvyoz7cKiJgYmHRlYIGzAnNt5tMyMZIXn3xdgdMC_wzDAONIDh5m0cUiLGzNChnEK_AHqVJl2Qrno8-hzk8CanTnXjGX3rRfZX3WXgTLew1oE%3D>`_
-
-9. Resting-state derivatives: For each BOLD data, the resting-state derivatives are computed. These includes regional homogeneity (ReHo) and amplitude of low-frequency fluctuation (ALFF).  
-
-10. Residual BOLD and resting-state derivatives smoothing: A smoothing kernel of 6mm is implemented as default for smoothing residual BOLD, ReHo and ALFF. Kernel size can be modified in the command line arguments via the ``--smoothing`` flag. 
-
-11. Quality control. The quality control (QC) in ``XCP-D`` estimates the quality of BOLD data before and after regression and also estimates BOLD-T1w coregistration and BOLD-Template normalization qualites. The QC metrics include: 
-
-      a. Motion parameters summary: mean FD, mean and maximum RMS 
-      b. Mean DVARs before and after regression and its relationship to FD 
-      c. BOLD-T1w coregistration quality - Dice, Jaccard, Coverage and Cross-correlation indices
-      d. BOLD-Template normalization quality - Dice, Jaccard, Coverage and Cross-correlation indices
-=======
-      - 10 - 30
-
-3.  Temporal Censoring:
+
+    .. list-table:: Confound
+
+        * - Pipelines
+          - Six Motion Estimates
+          - White Matter
+          - CSF
+          - Global Signal
+          - ACompCor
+          - AROMA
+        * - 24P
+          - X, X\ :sup:`2`, dX, dX\ :sup:`2`
+          -
+          -
+          -
+          -
+          -
+        * - 27P
+          - X, X\ :sup:`2`, dX, dX\ :sup:`2`
+          - X
+          - X
+          - X
+          -
+          -
+        * - 36P
+          - X, X\ :sup:`2`, dX, dX\ :sup:`2`
+          - X, X\ :sup:`2`, dX, dX\ :sup:`2`
+          - X, X\ :sup:`2`, dX, dX\ :sup:`2`
+          - X, X\ :sup:`2`, dX, dX\ :sup:`2`
+          -
+          -
+        * - acompcor_gsr
+          -  X, dX
+          -
+          -
+          - X
+          - 10 com, 5WM,5CSF
+          -
+        * - acompcor
+          - X, dX
+          -
+          -
+          -
+          - 10 com, 5WM,5CSF
+          -
+        * - aroma_gsr
+          - X, dX
+          - X
+          - X
+          - X
+          -
+          - X
+        * - aroma
+          - X, dX
+          - X
+          - X
+          -
+          -
+          - X
+
+
+    For more information about confound regresssors selection, please refer to `Ciric et. al. 2017`_ .
+
+    After the selection of confound regressors,
+    the respiratory effects can optionally be filtered out from the motion estimates with band-stop filtering to improve fMRI data quality.
+    Please refer to `Fair et. al. 2020`_ for more information.
+    These band-stop parameters are age-specific (see table below) and can be added to the command line arguments
+    (see :ref:`usage_cli`).
+    The user may also select from one of two filters - Lowpass or Notch.
+
+    .. list-table:: Respiratory Filter
+
+
+        * - Age Range
+          - Cutoff Range
+            (Breaths per Minute)
+        * - < 1 year
+          - 30 - 60
+        * - 1 to 2 years
+          - 25 - 50
+        * - 2 - 6 years
+          - 20 - 35
+        * - 6-12 years
+          - 15 - 25
+        * - 12 - 18 years
+          - 12 - 20
+        * - 19 - 65 years
+          - 12 - 18
+        * - 65 - 80 years
+          - 12 - 28
+        * - > 80 years
+          - 10 - 30
+
+#.  Temporal Censoring:
     Temporal Censoring is a process in which data points with excessive motion outliers are identified/flagged.
     The censored data points are removed from the data before regression.
     This is effective for removing spurious sources of connectivity in fMRI data but must be applied very carefully.
@@ -173,50 +136,49 @@
     Any volume with FD above the threshold will be flagged as an outlier before the regession.
     Please refer to `Satterthwaite et al. 2013`_ and `Power et. al. 2012`_ for more information.
 
-4.  Despiking [Optional]: Despiking is a process in which large spikes in the BOLD times series are truncated.
+#.  Despiking [Optional]: Despiking is a process in which large spikes in the BOLD times series are truncated.
     Despiking reduces/limits the amplitude or magnitude of the large spikes but preserves those data points with an imputed reduced amplitude.
     Despiking is done before regression and filtering to minimize the impact of spike.
     Despiking is applied to whole volumes and data, and different from temporal censoring.
     It can be added to the command line arguments with ``--despike``.
 
-5.  Confound regression: At this stage, the BOLD data is denoised by regressing the confound regressors from the BOLD data.
+#.  Confound regression: At this stage, the BOLD data is denoised by regressing the confound regressors from the BOLD data.
     If there are any volumes or timepoints flagged, as outliers during censoring step, these volumes are excluded from the regression.
     In addition, if there are custom confound regressors, these are combined with the confound regressors selected, if any, in step 2.
 
-6.  Bandpass filtering [Optional]:
+#.  Bandpass filtering [Optional]:
     ``XCP-D`` implements a Butterworth bandpass filter to filter BOLD signal after regression.
     The bandpass filter parameters are set to 0.009 to 0.08 Hz with order of 2 by default and can be modified in the command line.
     If there are any flagged volumes or timepoints during Temporal Censoring, these volumes are interpolated before bandpass filtering.
     This can be set to `true` or `false` (the default being `true`) in the command line arguments with ``--bandpass_filter``.
 
-7.  Functional timeseries and connectivity matrices:
+#.  Functional timeseries and connectivity matrices:
     ``XCP-D`` implements  a module that extracts voxelwise timeseries with brain atlases.
     The local mean timeseries within each brain atlas's region of interest (ROI) is extracted.
     Currently, static connectivity is estimated using the Pearson correlation between all ROIs for a particular atlas.
     The following atlases are implemented in  ``XCP-D``:
 
-  a.  Schaefer 100,200,300,400,500,600,700,800,900,1000
-  b.  Glasser 360
-  c.  Gordon 333
-  d.  Tian Subcortical Atlas
-      `Tian et al <https://www.nature.com/articles/s41593-020-00711-6.epdf?sharing_token=Fzk9fg_oTs49l2_4GcFHvtRgN0jAjWel9jnR3ZoTv0OcoEh_rWSSGTYcOuTVFJlvyoz7cKiJgYmHRlYIGzAnNt5tMyMZIXn3xdgdMC_wzDAONIDh5m0cUiLGzNChnEK_AHqVJl2Qrno8-hzk8CanTnXjGX3rRfZX3WXgTLew1oE%3D>`_
-
-8.  Resting-state derivatives:
+      a.  Schaefer 100,200,300,400,500,600,700,800,900,1000
+      b.  Glasser 360
+      c.  Gordon 333
+      d.  Tian Subcortical Atlas
+          `Tian et al <https://www.nature.com/articles/s41593-020-00711-6.epdf?sharing_token=Fzk9fg_oTs49l2_4GcFHvtRgN0jAjWel9jnR3ZoTv0OcoEh_rWSSGTYcOuTVFJlvyoz7cKiJgYmHRlYIGzAnNt5tMyMZIXn3xdgdMC_wzDAONIDh5m0cUiLGzNChnEK_AHqVJl2Qrno8-hzk8CanTnXjGX3rRfZX3WXgTLew1oE%3D>`_
+
+#.  Resting-state derivatives:
     For each BOLD data, the resting-state derivatives are computed.
     These includes regional homogeneity (ReHo) and amplitude of low-frequency fluctuation (ALFF).
 
-9.  Residual BOLD and resting-state derivatives smoothing:
+#.  Residual BOLD and resting-state derivatives smoothing:
     A smoothing kernel of 6mm is implemented as default for smoothing residual BOLD, ReHo and ALFF.
     Kernel size can be modified in the command line arguments via the ``--smoothing`` flag.
 
-10. Quality control. The quality control (QC) in ``XCP-D`` estimates the quality of BOLD data before and after regression and also estimates BOLD-T1w coregistration and BOLD-Template normalization qualites.
+#. Quality control. The quality control (QC) in ``XCP-D`` estimates the quality of BOLD data before and after regression and also estimates BOLD-T1w coregistration and BOLD-Template normalization qualites.
     The QC metrics include:
 
       a.  Motion parameters summary: mean FD, mean and maximum RMS
       b.  Mean DVARs before and after regression and its relationship to FD
       c.  BOLD-T1w coregistration quality - Dice, Jaccard, Coverage and Cross-correlation indices
       d.  BOLD-Template normalization quality - Dice, Jaccard, Coverage and Cross-correlation indices
->>>>>>> a8455a41
 
 Outputs
 -------
