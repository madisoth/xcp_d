# emacs: -*- mode: python; py-indent-offset: 4; indent-tabs-mode: nil -*-
# vi: set ft=python sts=4 ts=4 sw=4 et:
"""
post processing the bold
^^^^^^^^^^^^^^^^^^^^^^^^^^^
.. autofunction:: init_ciftipostprocess_wf

"""
import os
import sklearn
import numpy as np
import nibabel as nb
from nipype.pipeline import engine as pe
from nipype.interfaces import utility as niu
from nipype import logging
from niworkflows.engine.workflows import LiterateWorkflow as Workflow
from ..interfaces import computeqcplot
from ..utils import bid_derivative, stringforparams
from ..interfaces import FunctionalSummary, ciftidespike
from .connectivity import init_cifti_conts_wf
from .restingstate import init_compute_alff_wf, init_surface_reho_wf
from .execsummary import init_execsummary_wf
from ..interfaces import interpolate
from ..interfaces import (FilteringData, regress)
from .postprocessing import init_resd_smoohthing
from num2words import num2words
from .outputs import init_writederivatives_wf
from ..interfaces import (interpolate, RemoveTR, CensorScrub)
from ..interfaces import ciftidespike


LOGGER = logging.getLogger('nipype.workflow')


def init_ciftipostprocess_wf(cifti_file,
                             lower_bpf,
                             upper_bpf,
                             bpf_order,
                             motion_filter_type,
                             motion_filter_order,
                             bandpass_filter,
                             band_stop_min,
                             band_stop_max,
                             smoothing,
                             head_radius,
                             params,
                             output_dir,
                             custom_confounds,
                             omp_nthreads,
                             dummytime,
                             fd_thresh,
                             mni_to_t1w,
                             despike,
                             num_cifti,
                             layout=None,
                             name='cifti_process_wf'):
    """
    This workflow organizes cifti processing workflow.
    Workflow Graph
        .. workflow::
            :graph2use: orig
            :simple_form: yes

            from xcp_d.workflow.cifti import init_ciftipostprocess_wf
            wf = init_ciftipostprocess_wf(
                bold_file,
                lower_bpf,
                upper_bpf,
                bpf_order,
                motion_filter_type,
                motion_filter_order,
                band_stop_min,
                band_stop_max,
                despike,
                smoothing,
                head_radius,
                params,
                custom_confounds,
                omp_nthreads,
                dummytime,
                output_dir,
                fd_thresh,
                num_cifti,
                template='MNI152NLin2009cAsym',
                layout=None,
                name='cifti_postprocess_wf',)


    Parameters
    ----------
    bold_file: str
        bold file for post processing
    lower_bpf : float
        Lower band pass filter
    upper_bpf : float
        Upper band pass filter
    layout : BIDSLayout object
        BIDS dataset layout
    despike: bool
        afni depsike
    motion_filter_type: str
        respiratory motion filter type: lp or notch
    motion_filter_order: int
        order for motion filter
    band_stop_min: float
        respiratory minimum frequency in breathe per minutes(bpm)
    band_stop_max,: float
        respiratory maximum frequency in breathe per minutes(bpm)
    layout : BIDSLayout object
        BIDS dataset layout
    omp_nthreads : int
        Maximum number of threads an individual process may use
    output_dir : str
        Directory in which to save xcp_d output
    fd_thresh
        Criterion for flagging framewise displacement outliers
    head_radius : float
        radius of the head for FD computation
    params: str
        nuissance regressors to be selected from fmriprep regressors
    smoothing: float
        smooth the derivatives output with kernel size (fwhm)
    custom_confounds: str
        path to cusrtom nuissance regressors
    scrub: bool
        remove the censored volumes
    dummytime: float
        the first few seconds to be removed before postprocessing

    Inputs
    ------
    cifti_file
        CIFTI file
    cutstom_conf
        custom regressors

    Outputs
    -------
    processed_bold
        clean bold after regression and filtering
    smoothed_bold
        smoothed clean bold
    alff_out
        alff niifti
    smoothed_alff
        smoothed alff
    reho_lh
        reho left hemisphere
    reho_rh
        reho right hemisphere
    sc217_ts
        schaefer 200 timeseries
    sc217_fc
        schaefer 200 func matrices
    sc417_ts
        schaefer 400 timeseries
    sc417_fc
        schaefer 400 func matrices
    gs360_ts
        glasser 360 timeseries
    gs360_fc
        glasser 360  func matrices
    gd333_ts
        gordon 333 timeseries
    gd333_fc
        gordon 333 func matrices
    qc_file
        quality control files

    """
    workflow = Workflow(name=name)
    workflow.__desc__ = """
For each of the {num_cifti} CIFTI runs found per subject (across all
tasks and sessions), the following post-processing was performed:
""".format(num_cifti=num2words(num_cifti))

    TR = get_ciftiTR(cifti_file)
    if TR is None:
        metadata = layout.get_metadata(cifti_file)
        TR = metadata['RepetitionTime']
    # Confounds file is necessary: ensure we can find it
    from xcp_d.utils.confounds import get_confounds_tsv
    try:
        confounds_tsv = get_confounds_tsv(cifti_file)
    except Exception as exc:
        raise Exception("Unable to find confounds file for {}.".format(cifti_file))

    # TR = get_ciftiTR(cifti_file=cifti_file)
    initial_volumes_to_drop = 0
    if dummytime > 0:
        initial_volumes_to_drop = int(np.floor(dummytime / TR))
        workflow.__desc__ = workflow.__desc__ + """ \
before nuisance regression and filtering of the data,  the first {nvol} were discarded.
Both the nuisance regressors and volumes were demean and detrended. Furthermore, any volumes
with framewise-displacement greater than {fd_thresh} mm [@power_fd_dvars;@satterthwaite_2013] were
flagged as outliers and excluded from nuisance regression.
""".format(nvol=num2words(initial_volumes_to_drop), fd_thresh=fd_thresh)

    else:
        workflow.__desc__ = workflow.__desc__ + """ \
before nuissance regression and filtering,both the nuisance regressors and volumes were demeaned
and detrended. Volumes with framewise-displacement greater than {fd_thresh} mm
[@power_fd_dvars;@satterthwaite_2013] were flagged as outliers and excluded from nuissance
regression.
""".format(fd_thresh=fd_thresh)

    workflow.__desc__ = workflow.__desc__ + """ \
{regressors} [@mitigating_2018;@benchmarkp;@satterthwaite_2013]. These nuisance regressors were
regressed from the BOLD data using linear regression - as implemented in Scikit-Learn {sclver}
[@scikit-learn]. Residual timeseries from this regression were then band-pass filtered to retain
signals within the {highpass}-{lowpass} Hz frequency band.
 """.format(regressors=stringforparams(params=params),
            sclver=sklearn.__version__,
            lowpass=upper_bpf,
            highpass=lower_bpf)

    inputnode = pe.Node(niu.IdentityInterface(
        fields=['cifti_file', 'custom_confounds', 't1w', 't1seg', 'fmriprep_confounds_tsv']),
        name='inputnode')

    inputnode.inputs.cifti_file = cifti_file
<<<<<<< HEAD


    outputnode = pe.Node(niu.IdentityInterface(
        fields=['processed_bold', 'smoothed_bold','alff_out','smoothed_alff',
                'reho_lh','reho_rh','sc117_ts', 'sc117_fc','sc217_ts', 'sc217_fc','sc317_ts','sc317_fc',
                'sc517_ts', 'sc517_fc','sc517_ts', 'sc517_fc','sc617_ts','sc617_fc',
                'sc717_ts', 'sc717_fc','sc817_ts', 'sc817_fc','sc917_ts','sc917_fc','sc1017_ts','sc1017_fc',
 #              'ts50_ts','ts50_fc',
                'gs360_ts', 'gs360_fc','gd333_ts', 'gd333_fc','qc_file','fd']),
=======
    inputnode.inputs.fmriprep_confounds_tsv = confounds_tsv

    outputnode = pe.Node(niu.IdentityInterface(fields=[
        'processed_bold', 'smoothed_bold', 'alff_out', 'smoothed_alff',
        'reho_lh', 'reho_rh', 'sc117_ts', 'sc117_fc', 'sc217_ts', 'sc217_fc',
        'sc317_ts', 'sc317_fc', 'sc517_ts', 'sc517_fc', 'sc517_ts', 'sc517_fc',
        'sc617_ts', 'sc617_fc', 'sc717_ts', 'sc717_fc', 'sc817_ts', 'sc817_fc',
        'sc917_ts', 'sc917_fc', 'sc1017_ts', 'sc1017_fc', 'gs360_ts',
        'gs360_fc', 'gd333_ts', 'gd333_fc', 'ts50_ts', 'ts50_fc', 'qc_file',
        'fd'
    ]),
>>>>>>> 44c43d46
        name='outputnode')

    mem_gbx = _create_mem_gb(cifti_file)

    cifti_conts_wf = init_cifti_conts_wf(
        mem_gb=mem_gbx['timeseries'],
        name='cifti_ts_con_wf',
        omp_nthreads=omp_nthreads)

    alff_compute_wf = init_compute_alff_wf(
        mem_gb=mem_gbx['timeseries'],
        TR=TR,
        lowpass=upper_bpf,
        highpass=lower_bpf,
        smoothing=smoothing,
        cifti=True,
        name="compute_alff_wf",
        omp_nthreads=omp_nthreads)

    reho_compute_wf = init_surface_reho_wf(
        mem_gb=mem_gbx['timeseries'],
        smoothing=smoothing,
        name="surface_reho_wf",
        omp_nthreads=omp_nthreads)

    write_derivative_wf = init_writederivatives_wf(
        smoothing=smoothing,
        bold_file=cifti_file,
        params=params,
        cifti=True,
        output_dir=output_dir,
        dummytime=dummytime,
        lowpass=upper_bpf,
        highpass=lower_bpf,
        TR=TR,
        omp_nthreads=omp_nthreads,
        name="write_derivative_wf")

    censor_scrub = pe.Node(CensorScrub(
        TR=TR,
        custom_confounds=custom_confounds,
        low_freq=band_stop_max,
        high_freq=band_stop_min,
        motion_filter_type=motion_filter_type,
        motion_filter_order=motion_filter_order,
        head_radius=head_radius,
        fd_thresh=fd_thresh),
        name='censoring',
        mem_gb=mem_gbx['timeseries'],
        omp_nthreads=omp_nthreads)

    resdsmoothing_wf = init_resd_smoohthing(
        mem_gb=mem_gbx['timeseries'],
        smoothing=smoothing,
        cifti=True,
        name="resd_smoothing_wf",
        omp_nthreads=omp_nthreads)

    filtering_wf = pe.Node(
        FilteringData(
            tr=TR,
            lowpass=upper_bpf,
            highpass=lower_bpf,
            filter_order=bpf_order,
            bandpass_filter=bandpass_filter),
        name="filtering_wf",
        mem_gb=mem_gbx['timeseries'],
        n_procs=omp_nthreads)

    regression_wf = pe.Node(
        regress(TR=TR,
                original_file=cifti_file),
        name="regression_wf",
        mem_gb=mem_gbx['timeseries'],
        n_procs=omp_nthreads)

    interpolate_wf = pe.Node(
        interpolate(TR=TR),
        name="interpolation_wf",
        mem_gb=mem_gbx['timeseries'],
        n_procs=omp_nthreads)

    qcreport = pe.Node(
        computeqcplot(
            TR=TR,
            bold_file=cifti_file,
            dummytime=dummytime,
            head_radius=head_radius,
            low_freq=band_stop_max,
            high_freq=band_stop_min),
        name="qc_report",
        mem_gb=mem_gbx['resampled'],
        n_procs=omp_nthreads)

    executivesummary_wf = init_execsummary_wf(
        tr=TR,
        bold_file=cifti_file,
        layout=layout,
        output_dir=output_dir,
        mni_to_t1w=mni_to_t1w,
        omp_nthreads=omp_nthreads,
        mem_gb=mem_gbx['timeseries'])

# Remove TR first:
    if dummytime > 0:
        rm_dummytime = pe.Node(
            RemoveTR(initial_volumes_to_drop=initial_volumes_to_drop),
            name="remove_dummy_time",
            mem_gb=0.1*mem_gbx['timeseries'])
        workflow.connect([
            (inputnode, rm_dummytime, [('fmriprep_confounds_tsv', 'fmriprep_confounds_file')]),
            (inputnode, rm_dummytime, [('cifti_file', 'bold_file')])])

        workflow.connect([
            (rm_dummytime, censor_scrub, [
                ('bold_file_dropped_TR', 'in_file'),
                ('fmriprep_confounds_file_dropped_TR', 'fmriprep_confounds_file')])])

    else:  # No need to remove TR
        # Censor Scrub:
        workflow.connect([
            (inputnode, censor_scrub, [
                ('cifti_file', 'in_file'),
                ('fmriprep_confounds_tsv', 'fmriprep_confounds_file')
            ])])

    if despike:  # If we despike
        despike3d = pe.Node(ciftidespike(tr=TR),
                            name="cifti_despike",
                            mem_gb=mem_gbx['timeseries'],
                            n_procs=omp_nthreads)

        workflow.connect([(censor_scrub, despike3d, [('bold_censored', 'in_file')])])
        # Censor Scrub:
        workflow.connect([
            (despike3d, regression_wf, [
                ('des_file', 'in_file')]),
            (censor_scrub, regression_wf,
             [('fmriprep_confounds_censored', 'confounds'),
              ('custom_confounds_censored', 'custom_confounds')])])

    else:  # If we don't despike
        # regression workflow
        workflow.connect([(censor_scrub, regression_wf,
                         [('bold_censored', 'in_file'),
                          ('fmriprep_confounds_censored', 'confounds'),
                          ('custom_confounds_censored', 'custom_confounds')])])

    # interpolation workflow
    workflow.connect([
        (inputnode, interpolate_wf, [('cifti_file', 'bold_file')]),
        (censor_scrub, interpolate_wf, [('tmask', 'tmask')]),
        (regression_wf, interpolate_wf, [('res_file', 'in_file')])
    ])

    # add filtering workflow
    workflow.connect([(interpolate_wf, filtering_wf, [('bold_interpolated',
                                                       'in_file')])])

    # residual smoothing
    workflow.connect([(filtering_wf, resdsmoothing_wf,
                       [('filt_file', 'inputnode.bold_file')])])

    # functional connect workflow
    workflow.connect([(filtering_wf, cifti_conts_wf,
                       [('filt_file', 'inputnode.clean_cifti')])])

    # reho and alff
    workflow.connect([(filtering_wf, alff_compute_wf,
                       [('filt_file', 'inputnode.clean_bold')]),
                      (filtering_wf, reho_compute_wf,
                       [('filt_file', 'inputnode.clean_bold')])])

    # qc report
    workflow.connect([
        (filtering_wf, qcreport, [('filt_file', 'cleaned_file')]),
        (censor_scrub, qcreport, [('tmask', 'tmask')]),
        (qcreport, outputnode, [('qc_file', 'qc_file')])
    ])

    workflow.connect([
        (filtering_wf, outputnode, [('filt_file', 'processed_bold')]),
        (censor_scrub, outputnode, [('fd_timeseries', 'fd')]),
        (resdsmoothing_wf, outputnode, [('outputnode.smoothed_bold',
                                         'smoothed_bold')]),
        (alff_compute_wf, outputnode, [('outputnode.alff_out', 'alff_out')]),
        (reho_compute_wf, outputnode, [('outputnode.lh_reho', 'reho_lh'),
                                       ('outputnode.rh_reho', 'reho_rh')]),
        (cifti_conts_wf, outputnode, [('outputnode.sc117_ts', 'sc117_ts'),
                                      ('outputnode.sc117_fc', 'sc117_fc'),
                                      ('outputnode.sc217_ts', 'sc217_ts'),
                                      ('outputnode.sc217_fc', 'sc217_fc'),
                                      ('outputnode.sc317_ts', 'sc317_ts'),
                                      ('outputnode.sc317_fc', 'sc317_fc'),
                                      ('outputnode.sc417_ts', 'sc417_ts'),
                                      ('outputnode.sc417_fc', 'sc417_fc'),
                                      ('outputnode.sc517_ts', 'sc517_ts'),
                                      ('outputnode.sc517_fc', 'sc517_fc'),
                                      ('outputnode.sc617_ts', 'sc617_ts'),
                                      ('outputnode.sc617_fc', 'sc617_fc'),
                                      ('outputnode.sc717_ts', 'sc717_ts'),
                                      ('outputnode.sc717_fc', 'sc717_fc'),
                                      ('outputnode.sc817_ts', 'sc817_ts'),
                                      ('outputnode.sc817_fc', 'sc817_fc'),
                                      ('outputnode.sc917_ts', 'sc917_ts'),
                                      ('outputnode.sc917_fc', 'sc917_fc'),
                                      ('outputnode.sc1017_ts', 'sc1017_ts'),
                                      ('outputnode.sc1017_fc', 'sc1017_fc'),
                                      ('outputnode.gs360_ts', 'gs360_ts'),
                                      ('outputnode.gs360_fc', 'gs360_fc'),
                                      ('outputnode.gd333_ts', 'gd333_ts'),
                                      ('outputnode.gd333_fc', 'gd333_fc'),
                                      ('outputnode.ts50_ts', 'ts50_ts'),
                                      ('outputnode.ts50_fc', 'ts50_fc')])
    ])

    # write derivatives
    workflow.connect([
        (filtering_wf, write_derivative_wf, [('filt_file',
                                              'inputnode.processed_bold')]),
        (resdsmoothing_wf, write_derivative_wf, [('outputnode.smoothed_bold',
                                                  'inputnode.smoothed_bold')]),
        (censor_scrub, write_derivative_wf, [('fd_timeseries',
                                              'inputnode.fd')]),
        (alff_compute_wf, write_derivative_wf,
         [('outputnode.alff_out', 'inputnode.alff_out'),
          ('outputnode.smoothed_alff', 'inputnode.smoothed_alff')]),
        (reho_compute_wf, write_derivative_wf,
         [('outputnode.rh_reho', 'inputnode.reho_rh'),
          ('outputnode.lh_reho', 'inputnode.reho_lh')]),
        (cifti_conts_wf, write_derivative_wf,
         [('outputnode.sc117_ts', 'inputnode.sc117_ts'),
          ('outputnode.sc117_fc', 'inputnode.sc117_fc'),
          ('outputnode.sc217_ts', 'inputnode.sc217_ts'),
          ('outputnode.sc217_fc', 'inputnode.sc217_fc'),
          ('outputnode.sc317_ts', 'inputnode.sc317_ts'),
          ('outputnode.sc317_fc', 'inputnode.sc317_fc'),
          ('outputnode.sc417_ts', 'inputnode.sc417_ts'),
          ('outputnode.sc417_fc', 'inputnode.sc417_fc'),
          ('outputnode.sc517_ts', 'inputnode.sc517_ts'),
          ('outputnode.sc517_fc', 'inputnode.sc517_fc'),
          ('outputnode.sc617_ts', 'inputnode.sc617_ts'),
          ('outputnode.sc617_fc', 'inputnode.sc617_fc'),
          ('outputnode.sc717_ts', 'inputnode.sc717_ts'),
          ('outputnode.sc717_fc', 'inputnode.sc717_fc'),
          ('outputnode.sc817_ts', 'inputnode.sc817_ts'),
          ('outputnode.sc817_fc', 'inputnode.sc817_fc'),
          ('outputnode.sc917_ts', 'inputnode.sc917_ts'),
          ('outputnode.sc917_fc', 'inputnode.sc917_fc'),
          ('outputnode.sc1017_ts', 'inputnode.sc1017_ts'),
          ('outputnode.sc1017_fc', 'inputnode.sc1017_fc'),
          ('outputnode.gs360_ts', 'inputnode.gs360_ts'),
          ('outputnode.gs360_fc', 'inputnode.gs360_fc'),
          ('outputnode.gd333_ts', 'inputnode.gd333_ts'),
          ('outputnode.gd333_fc', 'inputnode.gd333_fc'),
          ('outputnode.ts50_ts', 'inputnode.ts50_ts'),
          ('outputnode.ts50_fc', 'inputnode.ts50_fc')]),
        (qcreport, write_derivative_wf, [('qc_file', 'inputnode.qc_file')])
    ])

<<<<<<< HEAD
    workflow.connect([
	    (filtering_wf,outputnode,[('filt_file','processed_bold')]),
	    (censorscrub_wf,outputnode,[('outputnode.fd','fd')]),
	    (resdsmoothing_wf,outputnode,[('outputnode.smoothed_bold','smoothed_bold')]),
	    (alff_compute_wf,outputnode,[('outputnode.alff_out','alff_out')]),
        (reho_compute_wf,outputnode,[('outputnode.lh_reho','reho_lh'),('outputnode.rh_reho','reho_rh')]),
	    (cifti_conts_wf,outputnode,[('outputnode.sc117_ts','sc117_ts' ),('outputnode.sc117_fc','sc117_fc'),
                        ('outputnode.sc217_ts','sc217_ts'),('outputnode.sc217_fc','sc217_fc'),
                        ('outputnode.sc317_ts','sc317_ts'),('outputnode.sc317_fc','sc317_fc'),
                        ('outputnode.sc417_ts','sc417_ts'),('outputnode.sc417_fc','sc417_fc'),
                        ('outputnode.sc517_ts','sc517_ts'),('outputnode.sc517_fc','sc517_fc'),
                        ('outputnode.sc617_ts','sc617_ts'),('outputnode.sc617_fc','sc617_fc'),
                        ('outputnode.sc717_ts','sc717_ts'),('outputnode.sc717_fc','sc717_fc'),
                        ('outputnode.sc817_ts','sc817_ts'),('outputnode.sc817_fc','sc817_fc'),
                        ('outputnode.sc917_ts','sc917_ts'),('outputnode.sc917_fc','sc917_fc'),
                        ('outputnode.sc1017_ts','sc1017_ts'),('outputnode.sc1017_fc','sc1017_fc'),
                        ('outputnode.gs360_ts','gs360_ts'),('outputnode.gs360_fc','gs360_fc'),
                        ('outputnode.gd333_ts','gd333_ts'),('outputnode.gd333_fc','gd333_fc'),
  #                      ('outputnode.ts50_ts','ts50_ts'),('outputnode.ts50_fc','ts50_fc')
                        ]),

       ])



    # write derivatives 
    workflow.connect([
          (filtering_wf,write_derivative_wf,[('filt_file','inputnode.processed_bold')]),
	      (resdsmoothing_wf,write_derivative_wf,[('outputnode.smoothed_bold','inputnode.smoothed_bold')]),
          (censorscrub_wf,write_derivative_wf,[('outputnode.fd','inputnode.fd')]),
          (alff_compute_wf,write_derivative_wf,[('outputnode.alff_out','inputnode.alff_out'),
                                   ('outputnode.smoothed_alff','inputnode.smoothed_alff')]),
          (reho_compute_wf,write_derivative_wf,[('outputnode.rh_reho','inputnode.reho_rh'),
                                     ('outputnode.lh_reho','inputnode.reho_lh')]),
          (cifti_conts_wf,write_derivative_wf,[('outputnode.sc117_ts','inputnode.sc117_ts' ),
                                ('outputnode.sc117_fc','inputnode.sc117_fc'),
                                ('outputnode.sc217_ts','inputnode.sc217_ts'),
                                ('outputnode.sc217_fc','inputnode.sc217_fc'),
                                ('outputnode.sc317_ts','inputnode.sc317_ts'),
                                ('outputnode.sc317_fc','inputnode.sc317_fc'),
                                ('outputnode.sc417_ts','inputnode.sc417_ts'),
                                ('outputnode.sc417_fc','inputnode.sc417_fc'),
                                ('outputnode.sc517_ts','inputnode.sc517_ts'),
                                ('outputnode.sc517_fc','inputnode.sc517_fc'),
                                ('outputnode.sc617_ts','inputnode.sc617_ts'),
                                ('outputnode.sc617_fc','inputnode.sc617_fc'),
                                ('outputnode.sc717_ts','inputnode.sc717_ts'),
                                ('outputnode.sc717_fc','inputnode.sc717_fc'),
                                ('outputnode.sc817_ts','inputnode.sc817_ts'),
                                ('outputnode.sc817_fc','inputnode.sc817_fc'),
                                ('outputnode.sc917_ts','inputnode.sc917_ts'),
                                ('outputnode.sc917_fc','inputnode.sc917_fc'),
                                ('outputnode.sc1017_ts','inputnode.sc1017_ts'),
                                ('outputnode.sc1017_fc','inputnode.sc1017_fc'),
                                ('outputnode.gs360_ts','inputnode.gs360_ts'),
                                ('outputnode.gs360_fc','inputnode.gs360_fc'),
                                ('outputnode.gd333_ts','inputnode.gd333_ts'),
                                ('outputnode.gd333_fc','inputnode.gd333_fc')]),
       #                         ('outputnode.ts50_ts','inputnode.ts50_ts'),
       #                         ('outputnode.ts50_fc','inputnode.ts50_fc')]),
         (qcreport,write_derivative_wf,[('qc_file','inputnode.qc_file')]),



         ])
    

    
    functional_qc = pe.Node(FunctionalSummary(bold_file=cifti_file,tr=TR),
                name='qcsummary', run_without_submitting=True)
    ds_report_qualitycontrol = pe.Node(
        DerivativesDataSink(base_directory=output_dir, desc='qualitycontrol',source_file=cifti_file, datatype="figures"),
                  name='ds_report_qualitycontrol', run_without_submitting=True)
    ds_report_preprocessing = pe.Node(
        DerivativesDataSink(base_directory=output_dir, source_file=cifti_file, desc='preprocessing', datatype="figures"),
                  name='ds_report_preprocessing', run_without_submitting=True)
    ds_report_postprocessing = pe.Node(
        DerivativesDataSink(base_directory=output_dir,source_file=cifti_file, desc='postprocessing', datatype="figures"),
                  name='ds_report_postprocessing', run_without_submitting=True)

    ds_report_connectivity = pe.Node(
        DerivativesDataSink(base_directory=output_dir,source_file=cifti_file, desc='connectvityplot', datatype="figures"),
                  name='ds_report_connectivity', run_without_submitting=True)
=======
    functional_qc = pe.Node(FunctionalSummary(bold_file=cifti_file, tr=TR),
                            name='qcsummary',
                            run_without_submitting=True)

    ds_report_qualitycontrol = pe.Node(DerivativesDataSink(
        base_directory=output_dir,
        desc='qualitycontrol',
        source_file=cifti_file,
        datatype="figures"),
        name='ds_report_qualitycontrol',
        run_without_submitting=True)

    ds_report_preprocessing = pe.Node(DerivativesDataSink(
        base_directory=output_dir,
        source_file=cifti_file,
        desc='preprocessing',
        datatype="figures"),
        name='ds_report_preprocessing',
        run_without_submitting=True)

    ds_report_postprocessing = pe.Node(DerivativesDataSink(
        base_directory=output_dir,
        source_file=cifti_file,
        desc='postprocessing',
        datatype="figures"),
        name='ds_report_postprocessing',
        run_without_submitting=True)

    ds_report_connectivity = pe.Node(DerivativesDataSink(
        base_directory=output_dir,
        source_file=cifti_file,
        desc='connectvityplot',
        datatype="figures"),
        name='ds_report_connectivity',
        run_without_submitting=True)
>>>>>>> 44c43d46

    workflow.connect([
        (qcreport, ds_report_preprocessing, [('raw_qcplot', 'in_file')]),
        (qcreport, ds_report_postprocessing, [('clean_qcplot', 'in_file')]),
        (qcreport, functional_qc, [('qc_file', 'qc_file')]),
        (functional_qc, ds_report_qualitycontrol, [('out_report', 'in_file')]),
        (cifti_conts_wf, ds_report_connectivity, [('outputnode.connectplot',
                                                   "in_file")])
    ])

    # exexetive summary workflow
    workflow.connect([
        (inputnode, executivesummary_wf, [('t1w', 'inputnode.t1w'),
                                          ('t1seg', 'inputnode.t1seg'),
                                          ('cifti_file', 'inputnode.bold_file')
                                          ]),
        (regression_wf, executivesummary_wf, [('res_file', 'inputnode.regdata')
                                              ]),
        (filtering_wf, executivesummary_wf, [('filt_file',
                                              'inputnode.resddata')]),
        (censor_scrub, executivesummary_wf, [('fd_timeseries',
                                              'inputnode.fd')]),
    ])

    return workflow


def _create_mem_gb(bold_fname):
    bold_size_gb = os.path.getsize(bold_fname) / (1024**3)
    bold_tlen = nb.load(bold_fname).shape[-1]
    mem_gbz = {
        'derivative': bold_size_gb,
        'resampled': bold_size_gb * 4,
        'timeseries': bold_size_gb * (max(bold_tlen / 100, 1.0) + 4),
    }

    return mem_gbz


# RF: shouldn't be here
class DerivativesDataSink(bid_derivative):
    out_path_base = 'xcp_d'


def get_ciftiTR(cifti_file):
    import nibabel as nb
    ciaxis = nb.load(cifti_file).header.get_axis(0)
    return ciaxis.step<|MERGE_RESOLUTION|>--- conflicted
+++ resolved
@@ -20,13 +20,11 @@
 from .connectivity import init_cifti_conts_wf
 from .restingstate import init_compute_alff_wf, init_surface_reho_wf
 from .execsummary import init_execsummary_wf
-from ..interfaces import interpolate
 from ..interfaces import (FilteringData, regress)
 from .postprocessing import init_resd_smoohthing
 from num2words import num2words
 from .outputs import init_writederivatives_wf
 from ..interfaces import (interpolate, RemoveTR, CensorScrub)
-from ..interfaces import ciftidespike
 
 
 LOGGER = logging.getLogger('nipype.workflow')
@@ -182,7 +180,7 @@
     from xcp_d.utils.confounds import get_confounds_tsv
     try:
         confounds_tsv = get_confounds_tsv(cifti_file)
-    except Exception as exc:
+    except Exception:
         raise Exception("Unable to find confounds file for {}.".format(cifti_file))
 
     # TR = get_ciftiTR(cifti_file=cifti_file)
@@ -219,17 +217,6 @@
         name='inputnode')
 
     inputnode.inputs.cifti_file = cifti_file
-<<<<<<< HEAD
-
-
-    outputnode = pe.Node(niu.IdentityInterface(
-        fields=['processed_bold', 'smoothed_bold','alff_out','smoothed_alff',
-                'reho_lh','reho_rh','sc117_ts', 'sc117_fc','sc217_ts', 'sc217_fc','sc317_ts','sc317_fc',
-                'sc517_ts', 'sc517_fc','sc517_ts', 'sc517_fc','sc617_ts','sc617_fc',
-                'sc717_ts', 'sc717_fc','sc817_ts', 'sc817_fc','sc917_ts','sc917_fc','sc1017_ts','sc1017_fc',
- #              'ts50_ts','ts50_fc',
-                'gs360_ts', 'gs360_fc','gd333_ts', 'gd333_fc','qc_file','fd']),
-=======
     inputnode.inputs.fmriprep_confounds_tsv = confounds_tsv
 
     outputnode = pe.Node(niu.IdentityInterface(fields=[
@@ -241,7 +228,6 @@
         'gs360_fc', 'gd333_ts', 'gd333_fc', 'ts50_ts', 'ts50_fc', 'qc_file',
         'fd'
     ]),
->>>>>>> 44c43d46
         name='outputnode')
 
     mem_gbx = _create_mem_gb(cifti_file)
@@ -502,91 +488,6 @@
         (qcreport, write_derivative_wf, [('qc_file', 'inputnode.qc_file')])
     ])
 
-<<<<<<< HEAD
-    workflow.connect([
-	    (filtering_wf,outputnode,[('filt_file','processed_bold')]),
-	    (censorscrub_wf,outputnode,[('outputnode.fd','fd')]),
-	    (resdsmoothing_wf,outputnode,[('outputnode.smoothed_bold','smoothed_bold')]),
-	    (alff_compute_wf,outputnode,[('outputnode.alff_out','alff_out')]),
-        (reho_compute_wf,outputnode,[('outputnode.lh_reho','reho_lh'),('outputnode.rh_reho','reho_rh')]),
-	    (cifti_conts_wf,outputnode,[('outputnode.sc117_ts','sc117_ts' ),('outputnode.sc117_fc','sc117_fc'),
-                        ('outputnode.sc217_ts','sc217_ts'),('outputnode.sc217_fc','sc217_fc'),
-                        ('outputnode.sc317_ts','sc317_ts'),('outputnode.sc317_fc','sc317_fc'),
-                        ('outputnode.sc417_ts','sc417_ts'),('outputnode.sc417_fc','sc417_fc'),
-                        ('outputnode.sc517_ts','sc517_ts'),('outputnode.sc517_fc','sc517_fc'),
-                        ('outputnode.sc617_ts','sc617_ts'),('outputnode.sc617_fc','sc617_fc'),
-                        ('outputnode.sc717_ts','sc717_ts'),('outputnode.sc717_fc','sc717_fc'),
-                        ('outputnode.sc817_ts','sc817_ts'),('outputnode.sc817_fc','sc817_fc'),
-                        ('outputnode.sc917_ts','sc917_ts'),('outputnode.sc917_fc','sc917_fc'),
-                        ('outputnode.sc1017_ts','sc1017_ts'),('outputnode.sc1017_fc','sc1017_fc'),
-                        ('outputnode.gs360_ts','gs360_ts'),('outputnode.gs360_fc','gs360_fc'),
-                        ('outputnode.gd333_ts','gd333_ts'),('outputnode.gd333_fc','gd333_fc'),
-  #                      ('outputnode.ts50_ts','ts50_ts'),('outputnode.ts50_fc','ts50_fc')
-                        ]),
-
-       ])
-
-
-
-    # write derivatives 
-    workflow.connect([
-          (filtering_wf,write_derivative_wf,[('filt_file','inputnode.processed_bold')]),
-	      (resdsmoothing_wf,write_derivative_wf,[('outputnode.smoothed_bold','inputnode.smoothed_bold')]),
-          (censorscrub_wf,write_derivative_wf,[('outputnode.fd','inputnode.fd')]),
-          (alff_compute_wf,write_derivative_wf,[('outputnode.alff_out','inputnode.alff_out'),
-                                   ('outputnode.smoothed_alff','inputnode.smoothed_alff')]),
-          (reho_compute_wf,write_derivative_wf,[('outputnode.rh_reho','inputnode.reho_rh'),
-                                     ('outputnode.lh_reho','inputnode.reho_lh')]),
-          (cifti_conts_wf,write_derivative_wf,[('outputnode.sc117_ts','inputnode.sc117_ts' ),
-                                ('outputnode.sc117_fc','inputnode.sc117_fc'),
-                                ('outputnode.sc217_ts','inputnode.sc217_ts'),
-                                ('outputnode.sc217_fc','inputnode.sc217_fc'),
-                                ('outputnode.sc317_ts','inputnode.sc317_ts'),
-                                ('outputnode.sc317_fc','inputnode.sc317_fc'),
-                                ('outputnode.sc417_ts','inputnode.sc417_ts'),
-                                ('outputnode.sc417_fc','inputnode.sc417_fc'),
-                                ('outputnode.sc517_ts','inputnode.sc517_ts'),
-                                ('outputnode.sc517_fc','inputnode.sc517_fc'),
-                                ('outputnode.sc617_ts','inputnode.sc617_ts'),
-                                ('outputnode.sc617_fc','inputnode.sc617_fc'),
-                                ('outputnode.sc717_ts','inputnode.sc717_ts'),
-                                ('outputnode.sc717_fc','inputnode.sc717_fc'),
-                                ('outputnode.sc817_ts','inputnode.sc817_ts'),
-                                ('outputnode.sc817_fc','inputnode.sc817_fc'),
-                                ('outputnode.sc917_ts','inputnode.sc917_ts'),
-                                ('outputnode.sc917_fc','inputnode.sc917_fc'),
-                                ('outputnode.sc1017_ts','inputnode.sc1017_ts'),
-                                ('outputnode.sc1017_fc','inputnode.sc1017_fc'),
-                                ('outputnode.gs360_ts','inputnode.gs360_ts'),
-                                ('outputnode.gs360_fc','inputnode.gs360_fc'),
-                                ('outputnode.gd333_ts','inputnode.gd333_ts'),
-                                ('outputnode.gd333_fc','inputnode.gd333_fc')]),
-       #                         ('outputnode.ts50_ts','inputnode.ts50_ts'),
-       #                         ('outputnode.ts50_fc','inputnode.ts50_fc')]),
-         (qcreport,write_derivative_wf,[('qc_file','inputnode.qc_file')]),
-
-
-
-         ])
-    
-
-    
-    functional_qc = pe.Node(FunctionalSummary(bold_file=cifti_file,tr=TR),
-                name='qcsummary', run_without_submitting=True)
-    ds_report_qualitycontrol = pe.Node(
-        DerivativesDataSink(base_directory=output_dir, desc='qualitycontrol',source_file=cifti_file, datatype="figures"),
-                  name='ds_report_qualitycontrol', run_without_submitting=True)
-    ds_report_preprocessing = pe.Node(
-        DerivativesDataSink(base_directory=output_dir, source_file=cifti_file, desc='preprocessing', datatype="figures"),
-                  name='ds_report_preprocessing', run_without_submitting=True)
-    ds_report_postprocessing = pe.Node(
-        DerivativesDataSink(base_directory=output_dir,source_file=cifti_file, desc='postprocessing', datatype="figures"),
-                  name='ds_report_postprocessing', run_without_submitting=True)
-
-    ds_report_connectivity = pe.Node(
-        DerivativesDataSink(base_directory=output_dir,source_file=cifti_file, desc='connectvityplot', datatype="figures"),
-                  name='ds_report_connectivity', run_without_submitting=True)
-=======
     functional_qc = pe.Node(FunctionalSummary(bold_file=cifti_file, tr=TR),
                             name='qcsummary',
                             run_without_submitting=True)
@@ -622,7 +523,6 @@
         datatype="figures"),
         name='ds_report_connectivity',
         run_without_submitting=True)
->>>>>>> 44c43d46
 
     workflow.connect([
         (qcreport, ds_report_preprocessing, [('raw_qcplot', 'in_file')]),
