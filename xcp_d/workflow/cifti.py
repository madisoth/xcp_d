--- conflicted
+++ resolved
@@ -362,39 +362,12 @@
         omp_nthreads=omp_nthreads,
         mem_gb=mem_gbx['timeseries'])
 
-<<<<<<< HEAD
     # Censor Scrub:
     workflow.connect([
         (inputnode, censor_scrub, [
             ('cifti_file', 'in_file'),
             ('fmriprep_confounds_tsv', 'fmriprep_confounds_file'),
         ])])
-=======
-# Remove TR first:
-    if dummytime > 0:
-        rm_dummytime = pe.Node(
-            RemoveTR(initial_volumes_to_drop=initial_volumes_to_drop),
-            name="remove_dummy_time",
-            mem_gb=0.1*mem_gbx['timeseries'])
-        workflow.connect([
-            (inputnode, rm_dummytime, [('fmriprep_confounds_tsv', 'fmriprep_confounds_file')]),
-            (inputnode, rm_dummytime, [('cifti_file', 'bold_file')]),
-            (inputnode, rm_dummytime, [('custom_confounds', 'custom_confounds')])])
-
-        workflow.connect([
-            (rm_dummytime, censor_scrub, [
-                ('bold_file_dropped_TR', 'in_file'),
-                ('fmriprep_confounds_file_dropped_TR', 'fmriprep_confounds_file'),
-                ('custom_confounds_dropped', 'custom_confounds')])])
-
-    else:  # No need to remove TR
-        # Censor Scrub:
-        workflow.connect([
-            (inputnode, censor_scrub, [
-                ('cifti_file', 'in_file'),
-                ('fmriprep_confounds_tsv', 'fmriprep_confounds_file')
-            ])])
->>>>>>> 9fec4d81
 
     if despike:  # If we despike
         despike3d = pe.Node(ciftidespike(TR=TR),
