# emacs: -*- mode: python; py-indent-offset: 4; indent-tabs-mode: nil -*-
# vi: set ft=python sts=4 ts=4 sw=4 et:
"""
post processing the bold
^^^^^^^^^^^^^^^^^^^^^^^^
.. autofunction:: init_boldpostprocess_wf

"""
import os
import numpy as np
import nibabel as nb
from nipype.pipeline import engine as pe
from nipype.interfaces import utility as niu
from nipype import logging
import sklearn
from ..interfaces import computeqcplot
from niworkflows.engine.workflows import LiterateWorkflow as Workflow
from ..utils import (bid_derivative, stringforparams, get_maskfiles,
                     get_transformfilex, get_transformfile)
from ..interfaces import FunctionalSummary
from templateflow.api import get as get_template
from niworkflows.interfaces.fixes import FixHeaderApplyTransforms as ApplyTransforms
from ..interfaces import (FilteringData, regress)
<<<<<<< HEAD
from .postprocessing import init_resd_smoohthing
=======
from ..interfaces import interpolate
from .postprocessing import init_resd_smoothing
>>>>>>> 9fec4d81
from .execsummary import init_execsummary_wf
from num2words import num2words
from ..workflow import (init_fcon_ts_wf, init_compute_alff_wf, init_3d_reho_wf)
from .outputs import init_writederivatives_wf
from ..interfaces import (interpolate, RemoveTR, CensorScrub)
from ..interfaces import ciftidespike
from ..utils import DespikePatch

LOGGER = logging.getLogger('nipype.workflow')


def init_boldpostprocess_wf(lower_bpf,
                            upper_bpf,
                            bpf_order,
                            motion_filter_type,
                            motion_filter_order,
                            bandpass_filter,
                            band_stop_min,
                            band_stop_max,
                            smoothing,
                            bold_file,
                            head_radius,
                            params,
                            custom_confounds,
                            omp_nthreads,
                            dummytime,
                            output_dir,
                            fd_thresh,
                            num_bold,
                            mni_to_t1w,
                            despike,
                            brain_template='MNI152NLin2009cAsym',
                            layout=None,
                            name='bold_postprocess_wf'):
    """
    This workflow organizes bold processing workflow.

    Workflow Graph
        .. workflow::
            :graph2use: orig
            :simple_form: yes

            from xcp_d.workflow.bold import init_boldpostprocess_wf
            wf = init_boldpostprocess_wf(
                bold_file,
                lower_bpf,
                upper_bpf,
                bpf_order,
                motion_filter_type,
                motion_filter_order,
                band_stop_min,
                band_stop_max,
                smoothing,
                head_radius,
                params,
                custom_confounds,
                omp_nthreads,
                dummytime,
                output_dir,
                fd_thresh,
                num_bold,
                template='MNI152NLin2009cAsym',
                layout=None,
                name='bold_postprocess_wf')

    Parameters
    ----------
    bold_file: str
        bold file for post processing
    lower_bpf : float
        Lower band pass filter
    upper_bpf : float
        Upper band pass filter
    layout : BIDSLayout object
        BIDS dataset layout
    despike: bool
        If True, run 3dDespike from AFNI
    motion_filter_type: str
        respiratory motion filter type: lp or notch
    motion_filter_order: int
        order for motion filter
    band_stop_min: float
        respiratory minimum frequency in breathe per minutes(bpm)
    band_stop_max,: float
        respiratory maximum frequency in breathe per minutes(bpm)
    layout : BIDSLayout object
        BIDS dataset layout
    omp_nthreads : int
        Maximum number of threads an individual process may use
    output_dir : str
        Directory in which to save xcp_d output
    fd_thresh
        Criterion for flagging framewise displacement outliers
    head_radius : float
        radius of the head for FD computation
    params: str
        nuissance regressors to be selected from fmriprep regressors
    smoothing: float
        smooth the derivatives output with kernel size (fwhm)
    custom_confounds: str
        path to cusrtom nuissance regressors
    dummytime: float
        the time in seconds to be removed before postprocessing

    Inputs
    ------
    bold_file
        BOLD series NIfTI file
    mni_to_t1w
        MNI to T1W ants Transformation file/h5
    ref_file
        Bold reference file from fmriprep
    bold_mask
        bold_mask from fmriprep
    cutstom_conf
        custom regressors

    Outputs
    -------
    processed_bold
        clean bold after regression and filtering
    smoothed_bold
        smoothed clean bold
    alff_out
        alff niifti
    smoothed_alff
        smoothed alff
    reho_out
        reho output computed by afni.3dreho
    sc217_ts
        schaefer 200 timeseries
    sc217_fc
        schaefer 200 func matrices
    sc417_ts
        schaefer 400 timeseries
    sc417_fc
        schaefer 400 func matrices
    gs360_ts
        glasser 360 timeseries
    gs360_fc
        glasser 360  func matrices
    gd333_ts
        gordon 333 timeseries
    gd333_fc
        gordon 333 func matrices
    qc_file
        quality control files
    fd
        framewise displacement timeseries
    filtered_confounds
        confounds after motion motion filtering
        (no frame censoring applied)
    filtered_custom_confounds
        custom confounds after motion motion filtering
        (no frame censoring applied)
    dcan_motion
        per-run motion data files, derived from fmriprep
        confounds, with fields corresponding to DCAN pipelines'
        "_power2014_FD_only.mat"
    filtered_dcan_motion
        per-run motion data files, derived from fmriprep
        confounds, with fields corresponding to DCAN pipelines'
        "_power2014_FD_only.mat" after motion filtering
        (no frame censoring applied)
    custom_dcan_motion
        per-run motion data files, derived from custom 
        confounds,with fields corresponding to DCAN pipelines'
        "_power2014_FD_only.mat"
    filtered_custom_dcan_motion
        per-run motion data files, derived from custom 
        confounds,with fields corresponding to DCAN pipelines'
        "_power2014_FD_only.mat", after motion filtering
        (no frame censoring applied)
    """

    # Ensure that we know the TR
    metadata = layout.get_metadata(bold_file)
    TR = metadata['RepetitionTime']
    if TR is None:
        TR = layout.get_tr(bold_file)
    if not isinstance(TR, float):
        raise Exception("Unable to determine TR of {}".format(bold_file))

    # Confounds file is necessary: ensure we can find it
    from xcp_d.utils.confounds import get_confounds_tsv
    try:
        confounds_tsv = get_confounds_tsv(bold_file)
    except Exception as exc:
        raise Exception("Unable to find confounds file for {}.".format(bold_file))

    workflow = Workflow(name=name)

    workflow.__desc__ = """
For each of the {num_bold} BOLD series found per subject (across all
tasks and sessions), the following post-processing was performed:
""".format(num_bold=num2words(num_bold))
    initial_volumes_to_drop = 0
    if dummytime > 0:
        initial_volumes_to_drop = int(np.ceil(dummytime / TR))
        workflow.__desc__ = workflow.__desc__ + """ \
before nuisance regression and filtering of the data, the first {nvol} were discarded, then both
the nuisance regressors and volumes were demeaned and detrended. Furthermore, volumes with
framewise-displacement greater than {fd_thresh} mm [@power_fd_dvars;@satterthwaite_2013] were
flagged as outliers and excluded from nuisance regression.
""".format(nvol=num2words(initial_volumes_to_drop), fd_thresh=fd_thresh)

    else:
        workflow.__desc__ = workflow.__desc__ + """ \
before nuisance regression and filtering of the data, both the nuisance regressors and
volumes were demean and detrended. Volumes with framewise-displacement greater than
{fd_thresh} mm [@power_fd_dvars;@satterthwaite_2013] were flagged as outliers
and excluded from nuisance regression.
""".format(fd_thresh=fd_thresh)

    workflow.__desc__ = workflow.__desc__ + """ \
{regressors} [@benchmarkp;@satterthwaite_2013]. These nuisance regressors were
regressed from the BOLD data using linear regression - as implemented in Scikit-Learn
{sclver} [@scikit-learn]. Residual timeseries from this regression were then band-pass
filtered to retain signals within the  {highpass}-{lowpass} Hz frequency band.
 """.format(regressors=stringforparams(params=params),
            sclver=sklearn.__version__,
            lowpass=upper_bpf,
            highpass=lower_bpf)

    # get reference and mask
    mask_file, ref_file = _get_ref_mask(fname=bold_file)
    inputnode = pe.Node(niu.IdentityInterface(
        fields=['bold_file', 'ref_file', 'bold_mask', 'cutstom_conf', 'mni_to_t1w',
                't1w', 't1seg', 'fmriprep_confounds_tsv']),
        name='inputnode')

    inputnode.inputs.bold_file = str(bold_file)
    inputnode.inputs.ref_file = str(ref_file)
    inputnode.inputs.bold_mask = str(mask_file)
    inputnode.inputs.custom_confounds = str(custom_confounds)
    inputnode.inputs.fmriprep_confounds_tsv = str(confounds_tsv)

    outputnode = pe.Node(niu.IdentityInterface(fields=[
        'processed_bold', 'smoothed_bold', 'alff_out', 'smoothed_alff',
        'reho_out', 'sc117_ts', 'sc117_fc', 'sc217_ts', 'sc217_fc', 'sc317_ts',
        'sc317_fc', 'sc417_ts', 'sc417_fc', 'sc517_ts', 'sc517_fc', 'sc617_ts',
        'sc617_fc', 'sc717_ts', 'sc717_fc', 'sc817_ts', 'sc817_fc', 'sc917_ts',
        'sc917_fc', 'sc1017_ts', 'sc1017_fc', 'ts50_ts', 'ts50_fc', 'gs360_ts',
        'gs360_fc', 'gd333_ts', 'gd333_fc', 'qc_file', 'fd', 'fd_unfiltered',
        'filtered_confounds', 'filtered_custom_confounds', 'dcan_motion', 
        'filtered_dcan_motion', 'custom_dcan_motion', 'filtered_custom_dcan_motion'
    ]),
        name='outputnode')

    mem_gbx = _create_mem_gb(bold_file)

    fcon_ts_wf = init_fcon_ts_wf(mem_gb=mem_gbx['timeseries'],
                                 mni_to_t1w=mni_to_t1w,
                                 t1w_to_native=_t12native(bold_file),
                                 bold_file=bold_file,
                                 brain_template=brain_template,
                                 name="fcons_ts_wf",
                                 omp_nthreads=omp_nthreads)

    alff_compute_wf = init_compute_alff_wf(mem_gb=mem_gbx['timeseries'],
                                           TR=TR,
                                           lowpass=upper_bpf,
                                           highpass=lower_bpf,
                                           smoothing=smoothing,
                                           cifti=False,
                                           name="compute_alff_wf",
                                           omp_nthreads=omp_nthreads)

    reho_compute_wf = init_3d_reho_wf(mem_gb=mem_gbx['timeseries'],
                                      name="afni_reho_wf",
                                      omp_nthreads=omp_nthreads)

    write_derivative_wf = init_writederivatives_wf(smoothing=smoothing,
                                                   bold_file=bold_file,
                                                   params=params,
                                                   cifti=None,
                                                   output_dir=output_dir,
                                                   dummytime=dummytime,
                                                   lowpass=upper_bpf,
                                                   highpass=lower_bpf,
                                                   TR=TR,
                                                   omp_nthreads=omp_nthreads,
                                                   name="write_derivative_wf")

    censor_scrub = pe.Node(CensorScrub(
        TR=TR,
        initial_volumes_to_drop=initial_volumes_to_drop,
        custom_confounds=custom_confounds,
        low_freq=band_stop_min,
        high_freq=band_stop_max,
        motion_filter_type=motion_filter_type,
        motion_filter_order=motion_filter_order,
        head_radius=head_radius,
        fd_thresh=fd_thresh),
        name='censoring',
        mem_gb=mem_gbx['timeseries'],
        omp_nthreads=omp_nthreads)

    resdsmoothing_wf = init_resd_smoothing(
        mem_gb=mem_gbx['timeseries'],
        smoothing=smoothing,
        cifti=False,
        name="resd_smoothing_wf",
        omp_nthreads=omp_nthreads)

    filtering_wf = pe.Node(
        FilteringData(
            TR=TR,
            lowpass=upper_bpf,
            highpass=lower_bpf,
            filter_order=bpf_order,
            bandpass_filter=bandpass_filter),
        name="filtering_wf",
        mem_gb=mem_gbx['timeseries'],
        n_procs=omp_nthreads)

    regression_wf = pe.Node(
        regress(TR=TR,
                original_file=bold_file),
        name="regression_wf",
        mem_gb=mem_gbx['timeseries'],
        n_procs=omp_nthreads)

    interpolate_wf = pe.Node(
        interpolate(TR=TR),
        name="interpolation_wf",
        mem_gb=mem_gbx['timeseries'],
        n_procs=omp_nthreads)

    executivesummary_wf = init_execsummary_wf(
        TR=TR,
        bold_file=bold_file,
        layout=layout,
        mem_gb=mem_gbx['timeseries'],
        output_dir=output_dir,
        mni_to_t1w=mni_to_t1w,
        omp_nthreads=omp_nthreads)
    # get transform file for resampling and fcon
    transformfile = get_transformfile(bold_file=bold_file,
                                      mni_to_t1w=mni_to_t1w,
                                      t1w_to_native=_t12native(bold_file))
    t1w_mask = get_maskfiles(bold_file=bold_file, mni_to_t1w=mni_to_t1w)[1]

    bold2MNI_trans, bold2T1w_trans = get_transformfilex(
        bold_file=bold_file,
        mni_to_t1w=mni_to_t1w,
        t1w_to_native=_t12native(bold_file))

    resample_parc = pe.Node(ApplyTransforms(
        dimension=3,
        input_image=str(
            get_template('MNI152NLin2009cAsym',
                         resolution=1,
                         desc='carpet',
                         suffix='dseg',
                         extension=['.nii', '.nii.gz'])),
        interpolation='MultiLabel',
        transforms=transformfile),
        name='resample_parc',
        n_procs=omp_nthreads,
        mem_gb=mem_gbx['timeseries'])

    resample_bold2T1w = pe.Node(ApplyTransforms(
        dimension=3,
        input_image=mask_file,
        reference_image=t1w_mask,
        interpolation='NearestNeighbor',
        transforms=bold2T1w_trans),
        name='bold2t1_trans',
        n_procs=omp_nthreads,
        mem_gb=mem_gbx['timeseries'])

    resample_bold2MNI = pe.Node(ApplyTransforms(
        dimension=3,
        input_image=mask_file,
        reference_image=str(
            get_template('MNI152NLin2009cAsym',
                         resolution=2,
                         desc='brain',
                         suffix='mask',
                         extension=['.nii', '.nii.gz'])),
        interpolation='NearestNeighbor',
        transforms=bold2MNI_trans),
        name='bold2mni_trans',
        n_procs=omp_nthreads,
        mem_gb=mem_gbx['timeseries'])

    qcreport = pe.Node(computeqcplot(TR=TR,
                                     bold_file=bold_file,
                                     dummytime=dummytime,
                                     t1w_mask=t1w_mask,
                                     template_mask=str(
                                         get_template(
                                             'MNI152NLin2009cAsym',
                                             resolution=2,
                                             desc='brain',
                                             suffix='mask',
                                             extension=['.nii', '.nii.gz'])),
                                     head_radius=head_radius,
                                     low_freq=band_stop_min,
                                     high_freq=band_stop_max),
                       name="qc_report",
                       mem_gb=mem_gbx['timeseries'],
                       n_procs=omp_nthreads)

<<<<<<< HEAD
    # Censor Scrub:
    workflow.connect([
        (inputnode, censor_scrub, [
            ('bold_file', 'in_file'),
            ('fmriprep_confounds_tsv', 'fmriprep_confounds_file')
        ])])
=======
# Remove TR first:
    if dummytime > 0:
        rm_dummytime = pe.Node(
            RemoveTR(initial_volumes_to_drop=initial_volumes_to_drop,
                     custom_confounds=custom_confounds),
            name="remove_dummy_time",
            mem_gb=0.1*mem_gbx['timeseries'])
        workflow.connect([
            (inputnode, rm_dummytime, [('fmriprep_confounds_tsv', 'fmriprep_confounds_file')]),
            (inputnode, rm_dummytime, [('bold_file', 'bold_file')]),
            (inputnode, rm_dummytime, [('custom_confounds', 'custom_confounds')])])

        workflow.connect([
            (rm_dummytime, censor_scrub, [
                ('bold_file_dropped_TR', 'in_file'),
                ('fmriprep_confounds_file_dropped_TR', 'fmriprep_confounds_file'),
                ('custom_confounds_dropped', 'custom_confounds')
                ])])

    else:  # No need to remove TR
        # Censor Scrub:
        workflow.connect([
            (inputnode, censor_scrub, [
                ('bold_file', 'in_file'),
                ('fmriprep_confounds_tsv', 'fmriprep_confounds_file')
            ])])
>>>>>>> 9fec4d81

    if despike:  # If we despike
        # Despiking truncates large spikes in the BOLD times series 
        # Despiking reduces/limits the amplitude or magnitude of 
        # large spikes but preserves those data points with an imputed 
        # reduced amplitude. Despiking is done before regression and filtering 
        # to minimize the impact of spike. Despiking is applied to whole volumes 
        # and data, and different from temporal censoring. It can be added to the 
        # command line arguments with --despike.

        despike3d = pe.Node(DespikePatch(
            outputtype='NIFTI_GZ',
            args='-NEW'),
            name="despike3d",
            mem_gb=mem_gbx['timeseries'],
            n_procs=omp_nthreads)

        workflow.connect([(censor_scrub, despike3d, [('bold_censored', 'in_file')])])
        # Censor Scrub:
        workflow.connect([
            (despike3d, regression_wf, [
                ('out_file', 'in_file')]),
            (inputnode, regression_wf, [('bold_mask', 'mask')]),
            (censor_scrub, regression_wf,
             [('fmriprep_confounds_censored', 'confounds'),
              ('custom_confounds_censored', 'custom_confounds')])])

    else:  # If we don't despike
        # regression workflow
        workflow.connect([(inputnode, regression_wf, [('bold_mask', 'mask')]),
                          (censor_scrub, regression_wf,
                         [('bold_censored', 'in_file'),
                          ('fmriprep_confounds_censored', 'confounds'),
                          ('custom_confounds_censored', 'custom_confounds')])])

    # interpolation workflow
    workflow.connect([
        (inputnode, interpolate_wf, [('bold_file', 'bold_file'),
                                     ('bold_mask', 'mask_file')]),
        (censor_scrub, interpolate_wf, [('tmask', 'tmask')]),
        (regression_wf, interpolate_wf, [('res_file', 'in_file')])
    ])

    # add filtering workflow
    workflow.connect([(inputnode, filtering_wf, [('bold_mask', 'mask')]),
                      (interpolate_wf, filtering_wf, [('bold_interpolated',
                                                       'in_file')])])

    # residual smoothing
    workflow.connect([(filtering_wf, resdsmoothing_wf,
                       [('filtered_file', 'inputnode.bold_file')])])

    # functional connect workflow
    workflow.connect([
        (inputnode, fcon_ts_wf, [('ref_file', 'inputnode.ref_file')]),
        (filtering_wf, fcon_ts_wf, [('filtered_file', 'inputnode.clean_bold')])
    ])

    # reho and alff
    workflow.connect([
        (inputnode, alff_compute_wf, [('bold_mask', 'inputnode.bold_mask')]),
        (inputnode, reho_compute_wf, [('bold_mask', 'inputnode.bold_mask')]),
        (filtering_wf, alff_compute_wf, [('filtered_file', 'inputnode.clean_bold')
                                         ]),
        (filtering_wf, reho_compute_wf, [('filtered_file', 'inputnode.clean_bold')
                                         ]),
    ])

    # qc report
    workflow.connect([
        (inputnode, qcreport, [('bold_mask', 'mask_file')]),
        (filtering_wf, qcreport, [('filtered_file', 'cleaned_file')]),
        (censor_scrub, qcreport, [('tmask', 'tmask')]),
        (inputnode, resample_parc, [('ref_file', 'reference_image')]),
        (resample_parc, qcreport, [('output_image', 'seg_file')]),
        (resample_bold2T1w, qcreport, [('output_image', 'bold2T1w_mask')]),
        (resample_bold2MNI, qcreport, [('output_image', 'bold2temp_mask')]),
        (qcreport, outputnode, [('qc_file', 'qc_file')])
    ])

    # write  to the outputnode, may be use in future
    workflow.connect([
        (filtering_wf, outputnode, [('filtered_file', 'processed_bold')]),
        (censor_scrub, outputnode, [('fd_timeseries', 'fd')]),
        (censor_scrub, outputnode, [('fd_timeseries_unfiltered', 'fd_unfiltered')]),
        (censor_scrub, outputnode, [('fmriprep_confounds_uncensored', 'filtered_confounds')]),
        (censor_scrub, outputnode, [('custom_confounds_uncensored', 'filtered_custom_confounds')]),
        (resdsmoothing_wf, outputnode, [('outputnode.smoothed_bold',
                                         'smoothed_bold')]),
        (alff_compute_wf, outputnode, [('outputnode.alff_out', 'alff_out'),
                                       ('outputnode.smoothed_alff',
                                        'smoothed_alff')]),
        (reho_compute_wf, outputnode, [('outputnode.reho_out', 'reho_out')]),
        (fcon_ts_wf, outputnode, [('outputnode.sc117_ts', 'sc117_ts'),
                                  ('outputnode.sc117_fc', 'sc117_fc'),
                                  ('outputnode.sc217_ts', 'sc217_ts'),
                                  ('outputnode.sc217_fc', 'sc217_fc'),
                                  ('outputnode.sc317_ts', 'sc317_ts'),
                                  ('outputnode.sc317_fc', 'sc317_fc'),
                                  ('outputnode.sc417_ts', 'sc417_ts'),
                                  ('outputnode.sc417_fc', 'sc417_fc'),
                                  ('outputnode.sc517_ts', 'sc517_ts'),
                                  ('outputnode.sc517_fc', 'sc517_fc'),
                                  ('outputnode.sc617_ts', 'sc617_ts'),
                                  ('outputnode.sc617_fc', 'sc617_fc'),
                                  ('outputnode.sc717_ts', 'sc717_ts'),
                                  ('outputnode.sc717_fc', 'sc717_fc'),
                                  ('outputnode.sc817_ts', 'sc817_ts'),
                                  ('outputnode.sc817_fc', 'sc817_fc'),
                                  ('outputnode.sc917_ts', 'sc917_ts'),
                                  ('outputnode.sc917_fc', 'sc917_fc'),
                                  ('outputnode.sc1017_ts', 'sc1017_ts'),
                                  ('outputnode.sc1017_fc', 'sc1017_fc'),
                                  ('outputnode.gs360_ts', 'gs360_ts'),
                                  ('outputnode.gs360_fc', 'gs360_fc'),
                                  ('outputnode.gd333_ts', 'gd333_ts'),
                                  ('outputnode.gd333_fc', 'gd333_fc'),
                                  ('outputnode.ts50_ts', 'ts50_ts'),
                                  ('outputnode.ts50_fc', 'ts50_fc')])
    ])

    # write derivatives
    workflow.connect([
        (filtering_wf, write_derivative_wf, [('filtered_file',
                                              'inputnode.processed_bold')]),
        (resdsmoothing_wf, write_derivative_wf, [('outputnode.smoothed_bold',
                                                  'inputnode.smoothed_bold')]),
        (censor_scrub, write_derivative_wf, [('fd_timeseries',
                                              'inputnode.fd')]),
        (censor_scrub, write_derivative_wf, [('fmriprep_confounds_uncensored',
                                              'inputnode.filtered_confounds')]),
        (censor_scrub, write_derivative_wf, [('custom_confounds_uncensored',
                                              'inputnode.filtered_custom_confounds')]),
        (alff_compute_wf, write_derivative_wf,
         [('outputnode.alff_out', 'inputnode.alff_out'),
          ('outputnode.smoothed_alff', 'inputnode.smoothed_alff')]),
        (reho_compute_wf, write_derivative_wf, [('outputnode.reho_out',
                                                 'inputnode.reho_out')]),
        (fcon_ts_wf, write_derivative_wf,
         [('outputnode.sc117_ts', 'inputnode.sc117_ts'),
          ('outputnode.sc117_fc', 'inputnode.sc117_fc'),
          ('outputnode.sc217_ts', 'inputnode.sc217_ts'),
          ('outputnode.sc217_fc', 'inputnode.sc217_fc'),
          ('outputnode.sc317_ts', 'inputnode.sc317_ts'),
          ('outputnode.sc317_fc', 'inputnode.sc317_fc'),
          ('outputnode.sc417_ts', 'inputnode.sc417_ts'),
          ('outputnode.sc417_fc', 'inputnode.sc417_fc'),
          ('outputnode.sc517_ts', 'inputnode.sc517_ts'),
          ('outputnode.sc517_fc', 'inputnode.sc517_fc'),
          ('outputnode.sc617_ts', 'inputnode.sc617_ts'),
          ('outputnode.sc617_fc', 'inputnode.sc617_fc'),
          ('outputnode.sc717_ts', 'inputnode.sc717_ts'),
          ('outputnode.sc717_fc', 'inputnode.sc717_fc'),
          ('outputnode.sc817_ts', 'inputnode.sc817_ts'),
          ('outputnode.sc817_fc', 'inputnode.sc817_fc'),
          ('outputnode.sc917_ts', 'inputnode.sc917_ts'),
          ('outputnode.sc917_fc', 'inputnode.sc917_fc'),
          ('outputnode.sc1017_ts', 'inputnode.sc1017_ts'),
          ('outputnode.sc1017_fc', 'inputnode.sc1017_fc'),
          ('outputnode.gs360_ts', 'inputnode.gs360_ts'),
          ('outputnode.gs360_fc', 'inputnode.gs360_fc'),
          ('outputnode.gd333_ts', 'inputnode.gd333_ts'),
          ('outputnode.gd333_fc', 'inputnode.gd333_fc'),
          ('outputnode.ts50_ts', 'inputnode.ts50_ts'),
          ('outputnode.ts50_fc', 'inputnode.ts50_fc')]),
        (qcreport, write_derivative_wf, [('qc_file', 'inputnode.qc_file')])
    ])

    functional_qc = pe.Node(FunctionalSummary(bold_file=bold_file, TR=TR),
                            name='qcsummary',
                            run_without_submitting=False,
                            mem_gb=mem_gbx['timeseries'])

    ds_report_qualitycontrol = pe.Node(DerivativesDataSink(
        base_directory=output_dir,
        desc='qualitycontrol',
        source_file=bold_file,
        datatype="figures"),
        name='ds_report_qualitycontrol',
        run_without_submitting=False)

    ds_report_preprocessing = pe.Node(DerivativesDataSink(
        base_directory=output_dir,
        desc='preprocessing',
        source_file=bold_file,
        datatype="figures"),
        name='ds_report_preprocessing',
        run_without_submitting=False)

    ds_report_postprocessing = pe.Node(DerivativesDataSink(
        base_directory=output_dir,
        source_file=bold_file,
        desc='postprocessing',
        datatype="figures"),
        name='ds_report_postprocessing',
        un_without_submitting=False)

    ds_report_connectivity = pe.Node(DerivativesDataSink(
        base_directory=output_dir,
        source_file=bold_file,
        desc='connectvityplot',
        datatype="figures"),
        name='ds_report_connectivity',
        run_without_submitting=False)

    ds_report_rehoplot = pe.Node(DerivativesDataSink(base_directory=output_dir,
                                                     source_file=bold_file,
                                                     desc='rehoplot',
                                                     datatype="figures"),
                                 name='ds_report_rehoplot',
                                 run_without_submitting=False)

    ds_report_afniplot = pe.Node(DerivativesDataSink(base_directory=output_dir,
                                                     source_file=bold_file,
                                                     desc='afniplot',
                                                     datatype="figures"),
                                 name='ds_report_afniplot',
                                 run_without_submitting=False)

    workflow.connect([
        (qcreport, ds_report_preprocessing, [('raw_qcplot', 'in_file')]),
        (qcreport, ds_report_postprocessing, [('clean_qcplot', 'in_file')]),
        (qcreport, functional_qc, [('qc_file', 'qc_file')]),
        (functional_qc, ds_report_qualitycontrol, [('out_report', 'in_file')]),
        (fcon_ts_wf, ds_report_connectivity, [('outputnode.connectplot',
                                               'in_file')]),
        (reho_compute_wf, ds_report_rehoplot, [('outputnode.rehohtml',
                                                'in_file')]),
        (alff_compute_wf, ds_report_afniplot, [('outputnode.alffhtml',
                                                'in_file')]),
    ])

    # exexetive summary workflow
    workflow.connect([
        (inputnode, executivesummary_wf, [('t1w', 'inputnode.t1w'),
                                          ('t1seg', 'inputnode.t1seg'),
                                          ('bold_file', 'inputnode.bold_file'),
                                          ('bold_mask', 'inputnode.mask')]),
        (regression_wf, executivesummary_wf, [('res_file', 'inputnode.regdata')
                                              ]),
        (filtering_wf, executivesummary_wf, [('filtered_file',
                                              'inputnode.resddata')]),
        (censor_scrub, executivesummary_wf, [('fd_timeseries',
                                              'inputnode.fd')]),
    ])

    return workflow


def _create_mem_gb(bold_fname):
    bold_size_gb = os.path.getsize(bold_fname) / (1024**3)
    bold_tlen = nb.load(bold_fname).shape[-1]
    mem_gbz = {
        'derivative': bold_size_gb,
        'resampled': bold_size_gb * 4,
        'timeseries': bold_size_gb * (max(bold_tlen / 100, 1.0) + 4),
    }

    if mem_gbz['timeseries'] < 4.0:
        mem_gbz['timeseries'] = 6.0
        mem_gbz['resampled'] = 2
    elif mem_gbz['timeseries'] > 8.0:
        mem_gbz['timeseries'] = 8.0
        mem_gbz['resampled'] = 3

    return mem_gbz


def _get_ref_mask(fname):
    directx = os.path.dirname(fname)
    filename = os.path.basename(fname)
    filex = filename.split('preproc_bold.nii.gz')[0] + 'brain_mask.nii.gz'
    filez = filename.split('_desc-preproc_bold.nii.gz')[0] + '_boldref.nii.gz'
    mask = directx + '/' + filex
    ref = directx + '/' + filez
    return mask, ref


def _t12native(fname): #TODO: Update names and refactor
    '''
    Takes in bold filename, finds transform from T1W to native space
    '''
    directx = os.path.dirname(fname)
    filename = os.path.basename(fname)
    fileup = filename.split('desc-preproc_bold.nii.gz')[0].split('space-')[0]

    t12ref = directx + '/' + fileup + 'from-T1w_to-scanner_mode-image_xfm.txt'

    return t12ref


class DerivativesDataSink(bid_derivative):
    out_path_base = 'xcp_d'<|MERGE_RESOLUTION|>--- conflicted
+++ resolved
@@ -21,12 +21,8 @@
 from templateflow.api import get as get_template
 from niworkflows.interfaces.fixes import FixHeaderApplyTransforms as ApplyTransforms
 from ..interfaces import (FilteringData, regress)
-<<<<<<< HEAD
-from .postprocessing import init_resd_smoohthing
-=======
 from ..interfaces import interpolate
 from .postprocessing import init_resd_smoothing
->>>>>>> 9fec4d81
 from .execsummary import init_execsummary_wf
 from num2words import num2words
 from ..workflow import (init_fcon_ts_wf, init_compute_alff_wf, init_3d_reho_wf)
@@ -432,41 +428,12 @@
                        mem_gb=mem_gbx['timeseries'],
                        n_procs=omp_nthreads)
 
-<<<<<<< HEAD
     # Censor Scrub:
     workflow.connect([
         (inputnode, censor_scrub, [
             ('bold_file', 'in_file'),
             ('fmriprep_confounds_tsv', 'fmriprep_confounds_file')
         ])])
-=======
-# Remove TR first:
-    if dummytime > 0:
-        rm_dummytime = pe.Node(
-            RemoveTR(initial_volumes_to_drop=initial_volumes_to_drop,
-                     custom_confounds=custom_confounds),
-            name="remove_dummy_time",
-            mem_gb=0.1*mem_gbx['timeseries'])
-        workflow.connect([
-            (inputnode, rm_dummytime, [('fmriprep_confounds_tsv', 'fmriprep_confounds_file')]),
-            (inputnode, rm_dummytime, [('bold_file', 'bold_file')]),
-            (inputnode, rm_dummytime, [('custom_confounds', 'custom_confounds')])])
-
-        workflow.connect([
-            (rm_dummytime, censor_scrub, [
-                ('bold_file_dropped_TR', 'in_file'),
-                ('fmriprep_confounds_file_dropped_TR', 'fmriprep_confounds_file'),
-                ('custom_confounds_dropped', 'custom_confounds')
-                ])])
-
-    else:  # No need to remove TR
-        # Censor Scrub:
-        workflow.connect([
-            (inputnode, censor_scrub, [
-                ('bold_file', 'in_file'),
-                ('fmriprep_confounds_tsv', 'fmriprep_confounds_file')
-            ])])
->>>>>>> 9fec4d81
 
     if despike:  # If we despike
         # Despiking truncates large spikes in the BOLD times series 
