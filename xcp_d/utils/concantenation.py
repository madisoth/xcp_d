--- conflicted
+++ resolved
@@ -192,26 +192,8 @@
     """
     # files to be concatenated
     datafile = [
-<<<<<<< HEAD
-        '_atlas-Glasser_desc-timeseries_bold.tsv',
-        '_atlas-Gordon_desc-timeseries_bold.tsv',
-        '_atlas-Schaefer117_desc-timeseries_bold.tsv',
-        '_atlas-Schaefer617_desc-timeseries_bold.tsv',
-        '_atlas-Schaefer217_desc-timeseries_bold.tsv',
-        '_atlas-Schaefer717_desc-timeseries_bold.tsv',
-        '_atlas-Schaefer317_desc-timeseries_bold.tsv',
-        '_atlas-Schaefer817_desc-timeseries_bold.tsv',
-        '_atlas-Schaefer417_desc-timeseries_bold.tsv',
-        '_atlas-Schaefer917_desc-timeseries_bold.tsv',
-        '_atlas-Schaefer517_desc-timeseries_bold.tsv',
-        '_atlas-Schaefer1017_desc-timeseries_bold.tsv',
-        '_atlas-subcortical_desc-timeseries_bold.tsv',
-        '_desc-framewisedisplacement_bold.tsv',
-        '_desc-tmask_bold.tsv',
-        '_desc-residual_bold.nii.gz',
-        '_desc-residual_smooth_bold.nii.gz'
-=======
         '_desc-filtered_motion.tsv',  # Must come first to set motion_suffix
+        '_outliers.tsv',
         '_desc-denoised_bold.nii.gz',
         '_desc-denoisedSmoothed_bold.nii.gz',
         '_atlas-Glasser_timeseries.tsv',
@@ -227,7 +209,6 @@
         '_atlas-Schaefer517_timeseries.tsv',
         '_atlas-Schaefer1017_timeseries.tsv',
         '_atlas-subcortical_timeseries.tsv',
->>>>>>> 90008646
     ]
 
     if ses is None:
@@ -249,125 +230,14 @@
 
     # do for each task
     for task in tasklist:
-<<<<<<< HEAD
-        resbold = natsorted(
-            fnmatch.filter(all_func_files,
-                           '*_task-' + task + '_*desc-residual*bold*.nii.gz'))
-        resbold_unsmoothed_only = natsorted(
-            fnmatch.filter(all_func_files,
-                           '*_task-' + task + '_*desc-residual_bold*.nii.gz'))
-        regressed_dvars = []
-        # resbold may be in different space like native space or MNI space or T1w or MNI
-        if len(resbold_unsmoothed_only) == 1:
-            res = resbold[0]
-            resid = res.split('task-')[1].partition('_')[-1]
-            # print(resid)
-            for j in datafile:
-                fileid = res.split('task-')[0] + resid.partition('_desc')[0]
-                outfile = fileid + j
-                filex = glob.glob(res.split('task-')[0] + '*task*' + j)
-                if j.endswith('framewisedisplacement_bold.tsv'):
-                    name = f"{fileid}{j.split('.')[0]}-DCAN.hdf5"
-                    make_dcan_df(filex, name)
-        if len(resbold_unsmoothed_only) > 1:
-            res = resbold[0]
-            resid = res.split('run-')[1].partition('_')[-1]
-            for j in datafile:
-                fileid = res.split('run-')[0] + resid.partition('_desc')[0]
-                outfile = fileid + j
-
-                filex = natsorted(
-                    glob.glob(
-                        res.split('run-')[0] + '*run*'
-                        + resid.partition('_desc')[0] + j))
-
-                if j.endswith('tsv'):
-                    combine_fd(filex, outfile)
-                if j.endswith('_desc-framewisedisplacement_bold.tsv'):
-                    name = f"{fileid}{j.split('.')[0]}-DCAN.hdf5"
-                    make_dcan_df(filex, name)
-                    for f in filex:
-                        name = f"{f.split('_space-')[0]}{j.split('.')[0]}-DCAN.hdf5"
-                        make_dcan_df([f], name)
-                elif j.endswith('nii.gz'):
-                    combinefile = "  ".join(filex)
-                    mask = natsorted(
-                        glob.glob(fmri_files + os.path.basename(res.split('run-')[0])
-                                  + '*' + resid.partition('_desc')[0]
-                                  + '*_desc-brain_mask.nii.gz'))[0]
-
-                    combine_img = concat_imgs(combinefile)
-                    combine_img.to_filename(outfile)
-
-                    for b in filex:
-                        dvar = compute_dvars(read_ndata(b, mask))
-                        dvar[0] = np.mean(dvar)
-                        regressed_dvars.append(dvar)
-
-            filey = natsorted(
-                glob.glob(fmri_files + os.path.basename(res.split('run-')[0])
-                          + '*' + resid.partition('_desc')[0]
-                          + '_desc-preproc_bold.nii.gz'))
-
-            mask = natsorted(
-                glob.glob(fmri_files + os.path.basename(res.split('run-')[0])
-                          + '*' + resid.partition('_desc')[0]
-                          + '_desc-brain_mask.nii.gz'))[0]
-
-            segfile = get_segfile(filey[0])
-            TR = nb.load(filey[0]).header.get_zooms()[-1]
-
-            combinefiley = "  ".join(filey)
-            rawdata = tempfile.mkdtemp() + '/rawdata.nii.gz'
-
-            combine_img = concat_imgs(combinefiley)
-            combine_img.to_filename(rawdata)
-
-            precarpet = figure_files + os.path.basename(
-                fileid) + '_desc-precarpetplot_bold.svg'
-            postcarpet = figure_files + os.path.basename(
-                fileid) + '_desc-postcarpetplot_bold.svg'
-            raw_dvars = []
-            for f in filey:
-                dvar = compute_dvars(read_ndata(f, mask))
-                dvar[0] = np.mean(dvar)
-                raw_dvars.append(dvar)
-
-            plot_svgx(rawdata=rawdata,
-                      regressed_data=fileid + '_desc-residual_bold.nii.gz',
-                      residual_data=fileid + '_desc-residual_bold.nii.gz',
-                      fd=fileid + '_desc-framewisedisplacement_bold.tsv',
-                      raw_dvars=raw_dvars,
-                      regressed_dvars=regressed_dvars,
-                      filtered_dvars=regressed_dvars,
-                      processed_filename=postcarpet,
-                      unprocessed_filename=precarpet,
-                      mask=mask,
-                      seg_data=segfile,
-                      TR=TR,
-                      work_dir=work_dir)
-
-            # link or copy bb svgs
-            gboldbbreg = figure_files + os.path.basename(
-                fileid) + '_desc-bbregister_bold.svg'
-            bboldref = figure_files + os.path.basename(
-                fileid) + '_desc-boldref_bold.svg'
-
-            bb1reg = figure_files + \
-                os.path.basename(filey[0]).split(
-                    '_desc-preproc_bold.nii.gz')[0] + '_desc-bbregister_bold.svg'
-            bb1ref = figure_files + \
-                os.path.basename(filey[0]).split(
-                    '_desc-preproc_bold.nii.gz')[0] + '_desc-boldref_bold.svg'
-
-            shutil.copy(bb1reg, gboldbbreg)
-            shutil.copy(bb1ref, bboldref)
-=======
         denoised_task_files = natsorted(
             fnmatch.filter(
                 all_func_files,
-                f'*{task}*run*_desc-denoised*bold*.nii.gz',
+                f'*_task-{task}*_desc-denoised*bold*.nii.gz',
             )
+        )
+        denoised_task_files_unsmoothed_only = natsorted(
+            [f for f in denoised_task_files if "denoisedSmoothed" not in f]
         )
 
         # denoised_task_files may be in different space like native or MNI or T1w
@@ -519,7 +389,6 @@
 
         shutil.copy(bb1reg, gboldbbreg)
         shutil.copy(bb1ref, bboldref)
->>>>>>> 90008646
 
 
 def concatenate_cifti(subid, fmridir, outputdir, ses=None, work_dir=None):
@@ -543,27 +412,8 @@
         Working directory, if available. Default is None.
     """
     datafile = [
-<<<<<<< HEAD
-        '_desc-residual_bold.dtseries.nii',
-        '_desc-residual_smooth_bold.dtseries.nii',
-        '_atlas-subcortical_den-91k_bold.ptseries.nii',
-        '_atlas-Glasser_den-91k_bold.ptseries.nii',
-        '_atlas-Gordon_den-91k_bold.ptseries.nii',
-        '_atlas-Schaefer117_den-91k_bold.ptseries.nii',
-        '_atlas-Schaefer217_den-91k_bold.ptseries.nii',
-        '_atlas-Schaefer317_den-91k_bold.ptseries.nii',
-        '_atlas-Schaefer417_den-91k_bold.ptseries.nii',
-        '_atlas-Schaefer517_den-91k_bold.ptseries.nii',
-        '_atlas-Schaefer617_den-91k_bold.ptseries.nii',
-        '_atlas-Schaefer717_den-91k_bold.ptseries.nii',
-        '_atlas-Schaefer817_den-91k_bold.ptseries.nii',
-        '_atlas-Schaefer917_den-91k_bold.ptseries.nii',
-        '_atlas-Schaefer1017_den-91k_bold.ptseries.nii',
-        '_desc-framewisedisplacement_bold.tsv',
-        '_desc-tmask_bold.tsv',
-        '_atlas-subcortical_den-91k_bold.ptseries.nii'
-=======
         '_desc-filtered_motion.tsv',  # Must come first to set motion_suffix
+        '_outliers.tsv',
         '_desc-denoised_bold.dtseries.nii',
         '_desc-denoisedSmoothed_bold.dtseries.nii',
         '_atlas-Glasser_den-91k_timeseries.ptseries.nii',
@@ -579,7 +429,6 @@
         '_atlas-Schaefer917_den-91k_timeseries.ptseries.nii',
         '_atlas-Schaefer1017_den-91k_timeseries.ptseries.nii',
         '_atlas-subcortical_den-91k_timeseries.ptseries.nii',
->>>>>>> 90008646
     ]
 
     if ses is None:
@@ -607,121 +456,6 @@
         denoised_task_files = natsorted(
             fnmatch.filter(
                 all_func_files,
-<<<<<<< HEAD
-                '*_task-' + task + '_*den-91k_desc-residual*bold.dtseries.nii'))
-        resbold_unsmoothed_only = natsorted(
-            fnmatch.filter(
-                all_func_files,
-                '*_task-' + task + '_*den-91k_desc-residual_bold.dtseries.nii'))
-        if len(resbold_unsmoothed_only) == 1:
-            res = resbold[0]
-            resid = res.split('task-')[1].partition('_')[-1]
-            # print(resid)
-            for j in datafile:
-                fileid = res.split('task-')[0] + resid.partition('_desc')[0]
-                outfile = fileid + j
-                if j.endswith('framewisedisplacement_bold.tsv'):
-                    fileid = fileid.split('_den-91k')[0]
-                    filex = glob.glob(res.split('task-')[0] + '*task*' + j)
-                    name = f"{fileid}{j.split('.')[0]}-DCAN.hdf5"
-                    make_dcan_df(filex, name)
-        if len(resbold_unsmoothed_only) > 1:
-            regressed_dvars = []
-            res = resbold[0]
-            resid = res.split('run-')[1].partition('_')[-1]
-            # print(resid)
-            for j in datafile:
-                fileid = res.split('run-')[0] + resid.partition('_desc')[0]
-                outfile = fileid + j
-
-                if j.endswith('ptseries.nii'):
-                    fileid = fileid.split('_den-91k')[0]
-                    outfile = fileid + j
-                    filex = natsorted(
-                        glob.glob(res.split('run-')[0] + '*run*' + j))
-                    combinefile = " -cifti ".join(filex)
-                    os.system('wb_command -cifti-merge ' + outfile
-                              + ' -cifti ' + combinefile)
-                if j.endswith('framewisedisplacement_bold.tsv'):
-                    fileid = fileid.split('_den-91k')[0]
-                    outfile = fileid + j
-                    filex = natsorted(
-                        glob.glob(res.split('run-')[0] + '*run*' + j))
-                    combine_fd(filex, outfile)
-                    name = f"{fileid}{j.split('.')[0]}-DCAN.hdf5"
-                    make_dcan_df(filex, name)
-                    for f in filex:
-                        name = f"{f.split('_space-')[0]}{j.split('.')[0]}-DCAN.hdf5"
-                        make_dcan_df([f], name)
-                if j.endswith('dtseries.nii'):
-                    filex = natsorted(
-                        glob.glob(
-                            res.split('run-')[0] + '*run*'
-                            + resid.partition('_desc')[0] + j))
-                    combinefile = " -cifti ".join(filex)
-                    os.system('wb_command -cifti-merge ' + outfile
-                              + ' -cifti ' + combinefile)
-                    if j.endswith('_desc-residual_bold.dtseries.nii'):
-                        for b in natsorted(
-                                glob.glob(
-                                    res.split('run-')[0] + '*run*'
-                                    + resid.partition('_desc')[0] + j)):
-                            dvar = compute_dvars(read_ndata(b))
-                            dvar[0] = np.mean(dvar)
-                            regressed_dvars.append(dvar)
-
-            raw_dvars = []
-            filey = natsorted(
-                glob.glob(fmri_files + os.path.basename(res.split('run-')[0])
-                          + '*run*' + '*_den-91k_bold.dtseries.nii'))
-            for f in filey:
-                dvar = compute_dvars(read_ndata(f))
-                dvar[0] = np.mean(dvar)
-                raw_dvars.append(dvar)
-            TR = get_cifti_tr(filey[0])
-            rawdata = tempfile.mkdtemp() + '/den-91k_bold.dtseries.nii'
-            combinefile = " -cifti ".join(filey)
-            os.system('wb_command -cifti-merge ' + rawdata + ' -cifti '
-                      + combinefile)
-
-            precarpet = figure_files + os.path.basename(
-                fileid) + '_desc-precarpetplot_bold.svg'
-            postcarpet = figure_files + os.path.basename(
-                fileid) + '_desc-postcarpetplot_bold.svg'
-
-            raw_dvars = np.array(raw_dvars).flatten()
-            regressed_dvars = np.array(regressed_dvars).flatten()
-            plot_svgx(
-                rawdata=rawdata,
-                regressed_data=res.split('run-')[0] + resid.partition('_desc')[0]
-                + '_desc-residual_bold.dtseries.nii',
-                residual_data=res.split('run-')[0] + resid.partition('_desc')[0]
-                + '_desc-residual_bold.dtseries.nii',
-                fd=res.split('run-')[0] + resid.partition('_den-91k')[0]
-                + '_desc-framewisedisplacement_bold.tsv',
-                raw_dvars=raw_dvars,
-                regressed_dvars=regressed_dvars,
-                filtered_dvars=regressed_dvars,
-                processed_filename=postcarpet,
-                unprocessed_filename=precarpet,
-                TR=TR,
-                work_dir=work_dir)
-
-            # link or copy bb svgs
-            gboldbbreg = figure_files + os.path.basename(
-                fileid) + '_desc-bbregister_bold.svg'
-            bboldref = figure_files + os.path.basename(
-                fileid) + '_desc-boldref_bold.svg'
-            bb1reg = figure_files + \
-                os.path.basename(filey[0]).split(
-                    '_den-91k_bold.dtseries.nii')[0] + '_desc-bbregister_bold.svg'
-            bb1ref = figure_files + \
-                os.path.basename(filey[0]).split(
-                    '_den-91k_bold.dtseries.nii')[0] + '_desc-boldref_bold.svg'
-
-            shutil.copy(bb1reg, gboldbbreg)
-            shutil.copy(bb1ref, bboldref)
-=======
                 f'*{task}*run*den-91k_desc-denoised*bold.dtseries.nii',
             ),
         )
@@ -864,7 +598,6 @@
 
         shutil.copy(bb1reg, gboldbbreg)
         shutil.copy(bb1ref, bboldref)
->>>>>>> 90008646
 
 
 def get_segfile(bold_file):
