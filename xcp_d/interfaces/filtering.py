# emacs: -*- mode: python; py-indent-offset: 4; indent-tabs-mode: nil -*-
# vi: set ft=python sts=4 ts=4 sw=4 et:
"""
Handling filtering.
    .. testsetup::
    # will comeback
"""
import numpy as np
from scipy.signal import butter, filtfilt
from nipype import logging
from nipype.utils.filemanip import fname_presuffix
from nipype.interfaces.base import (traits, TraitedSpec,
                                    BaseInterfaceInputSpec, File,
                                    SimpleInterface)
from ..utils import (read_ndata, write_ndata)

LOGGER = logging.getLogger('nipype.interface')


class _filterdataInputSpec(BaseInterfaceInputSpec):
    in_file = File(exists=True,
                   mandatory=True,
                   desc="Input file : either cifti or nifti file")
    tr = traits.Float(exists=True, mandatory=True, desc="repetition time")
    filter_order = traits.Int(exists=True,
                              mandatory=True,
                              default_value=2,
                              desc="filter order")
    lowpass = traits.Float(exists=True,
                           mandatory=True,
                           default_value=0.10,
                           desc="lowpass filter in Hz")
    highpass = traits.Float(exists=True,
                            mandatory=True,
                            default_value=0.01,
                            desc="highpass filter in Hz")
    mask = File(exists=False,
                mandatory=False,
                desc=" brain mask for nifti file")
    bandpass_filter = traits.Bool(exists=False,
                                  mandatory=True,
                                  desc="apply bandpass or not")


class _filterdataOutputSpec(TraitedSpec):
<<<<<<< HEAD
    filt_file = File(exists=True, mandatory=True,
                                  desc=" filtered file")
=======
    filt_file = File(exists=True, manadatory=True, desc=" filtered file")
>>>>>>> 44c43d46


class FilteringData(SimpleInterface):
    r"""filter the data.
    the filtering was setup with scipy signal
    .. testsetup::
    >>> from tempfile import TemporaryDirectory
    >>> tmpdir = TemporaryDirectory()
    >>> os.chdir(tmpdir.name)
    .. doctest::
    >>> filt=FilteringData()
    >>> filt.inputs.in_file = reg._results['res_file']
    >>> filt.inputs.tr = 3
    >>> filt.inputs.lowpass = 0.08
    >>> filt.inputs.highpass = 0.01
    >>> filt.run()
    .. testcleanup::
    >>> tmpdir.cleanup()
    """

    input_spec = _filterdataInputSpec
    output_spec = _filterdataOutputSpec

    def _run_interface(self, runtime):

        # get the nifti/cifti into  matrix
        data_matrix = read_ndata(datafile=self.inputs.in_file,
                                 maskfile=self.inputs.mask)
        # filter the data
        if self.inputs.bandpass_filter:
            filt_data = butter_bandpass(data=data_matrix,
                                        fs=1 / self.inputs.tr,
                                        lowpass=self.inputs.lowpass,
                                        highpass=self.inputs.highpass,
                                        order=self.inputs.filter_order)
        else:
            filt_data = data_matrix  # no filtering!

        # writeout the data
        if self.inputs.in_file.endswith('.dtseries.nii'):
            suffix = '_filtered.dtseries.nii'
        elif self.inputs.in_file.endswith('.nii.gz'):
            suffix = '_filtered.nii.gz'

        # write the output out
        self._results['filt_file'] = fname_presuffix(
            self.inputs.in_file,
            suffix=suffix,
            newpath=runtime.cwd,
            use_ext=False,
        )
        self._results['filt_file'] = write_ndata(
            data_matrix=filt_data,
            template=self.inputs.in_file,
            filename=self._results['filt_file'],
            mask=self.inputs.mask)
        return runtime


def butter_bandpass(data, fs, lowpass, highpass, order=2):
    '''
    data : voxels/vertices by timepoints dimension
    fs : sampling frequency,=1/TR(s)
    lowpass frequency
    highpass frequency
    '''

    nyq = 0.5 * fs
    lowcut = np.float(highpass) / nyq
    highcut = np.float(lowpass) / nyq

    b, a = butter(order / 2, [lowcut, highcut], btype='band')

    # pad the data with zeros to avoid filter artifacts
    n = np.int(data.shape[1] / 4)
    datax = np.hstack((data[:, 0:n], data, data[:, 0:n]))

    # get the mean of the data
    mean_data = np.mean(data, axis=1)

    filtdata = np.zeros_like(datax)

    # filter_dir = np.floor(order/2)

    # filter once first
    for i in range(datax.shape[0]):
        filtdata[i, :] = filtfilt(b, a, datax[i, :])

    nn = datax.shape[1]

    # add mean back
    mean_datag = np.outer(mean_data, np.ones(filtdata.shape[1]))

    filtered_data = np.add(mean_datag, filtdata)

    return filtered_data[:, n:(nn - n)]<|MERGE_RESOLUTION|>--- conflicted
+++ resolved
@@ -43,31 +43,11 @@
 
 
 class _filterdataOutputSpec(TraitedSpec):
-<<<<<<< HEAD
-    filt_file = File(exists=True, mandatory=True,
-                                  desc=" filtered file")
-=======
-    filt_file = File(exists=True, manadatory=True, desc=" filtered file")
->>>>>>> 44c43d46
+    filt_file = File(exists=True, manadatory=True, desc="filtered file")
 
 
 class FilteringData(SimpleInterface):
-    r"""filter the data.
-    the filtering was setup with scipy signal
-    .. testsetup::
-    >>> from tempfile import TemporaryDirectory
-    >>> tmpdir = TemporaryDirectory()
-    >>> os.chdir(tmpdir.name)
-    .. doctest::
-    >>> filt=FilteringData()
-    >>> filt.inputs.in_file = reg._results['res_file']
-    >>> filt.inputs.tr = 3
-    >>> filt.inputs.lowpass = 0.08
-    >>> filt.inputs.highpass = 0.01
-    >>> filt.run()
-    .. testcleanup::
-    >>> tmpdir.cleanup()
-    """
+    r"""filter the data."""
 
     input_spec = _filterdataInputSpec
     output_spec = _filterdataOutputSpec
